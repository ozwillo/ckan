#
# ckan - Pylons testing environment configuration
#
# The %(here)s variable will be replaced with the parent directory of this file
#
[DEFAULT]
debug = true
# Uncomment and replace with the address which should receive any error reports
#email_to = you@yourdomain.com
smtp_server = localhost
error_email_from = paste@localhost

[server:main]
use = egg:Paste#http
host = 0.0.0.0
port = 5000

[app:main]
use = config:test-core.ini
faster_db_test_hacks = True
sqlalchemy.url = sqlite:///

<<<<<<< HEAD
=======
ckan.extra_resource_fields = alt_url size

cache_enabled = False
ckan.cache.default_expires = 200
ckan.tests.functional.test_cache.expires = 1800
ckan.tests.functional.test_cache.TestCacheBasics.test_get_cache_expires.expires = 3600

ckan.site_title = CKAN
ckan.site_logo = /images/ckan_logo_fullname_long.png

package_form = standard
licenses_group_url = 
# pyamqplib or queue
carrot_messaging_library = queue
ckan.site_url = http://test.ckan.net
package_new_return_url = http://localhost/package/<NAME>?test=new
package_edit_return_url = http://localhost/package/<NAME>?test=edit

# disable this so we can test all types of indexing
ckan.build_search_index_synchronously = false

# Add additional test specific configuration options as necessary.
auth.blacklist = 83.222.23.234

search_backend = sql

# Change API key HTTP header to something non-standard.
apikey_header_name = X-Non-Standard-CKAN-API-Key

# ckan.plugins = amqp_notifier

# use <strong> so we can check that html is *not* escaped
ckan.template_footer_end = <strong>TEST TEMPLATE_FOOTER_END TEST</strong>

>>>>>>> 2f8582f1
# Logging configuration
[loggers]
keys = root, ckan, sqlalchemy

[handlers]
keys = console

[formatters]
keys = generic

[logger_root]
level = WARN
handlers = console

[logger_ckan]
qualname = ckan
handlers = 
level = INFO

[logger_sqlalchemy]
handlers =
qualname = sqlalchemy.engine
level = WARN  

[handler_console]
class = StreamHandler
args = (sys.stdout,)
level = NOTSET
formatter = generic

[formatter_generic]
format = %(asctime)s %(levelname)-5.5s [%(name)s] %(message)s<|MERGE_RESOLUTION|>--- conflicted
+++ resolved
@@ -20,43 +20,8 @@
 faster_db_test_hacks = True
 sqlalchemy.url = sqlite:///
 
-<<<<<<< HEAD
-=======
 ckan.extra_resource_fields = alt_url size
 
-cache_enabled = False
-ckan.cache.default_expires = 200
-ckan.tests.functional.test_cache.expires = 1800
-ckan.tests.functional.test_cache.TestCacheBasics.test_get_cache_expires.expires = 3600
-
-ckan.site_title = CKAN
-ckan.site_logo = /images/ckan_logo_fullname_long.png
-
-package_form = standard
-licenses_group_url = 
-# pyamqplib or queue
-carrot_messaging_library = queue
-ckan.site_url = http://test.ckan.net
-package_new_return_url = http://localhost/package/<NAME>?test=new
-package_edit_return_url = http://localhost/package/<NAME>?test=edit
-
-# disable this so we can test all types of indexing
-ckan.build_search_index_synchronously = false
-
-# Add additional test specific configuration options as necessary.
-auth.blacklist = 83.222.23.234
-
-search_backend = sql
-
-# Change API key HTTP header to something non-standard.
-apikey_header_name = X-Non-Standard-CKAN-API-Key
-
-# ckan.plugins = amqp_notifier
-
-# use <strong> so we can check that html is *not* escaped
-ckan.template_footer_end = <strong>TEST TEMPLATE_FOOTER_END TEST</strong>
-
->>>>>>> 2f8582f1
 # Logging configuration
 [loggers]
 keys = root, ckan, sqlalchemy
