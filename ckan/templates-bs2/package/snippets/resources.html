--- conflicted
+++ resolved
@@ -4,7 +4,7 @@
 
 pkg       - The package dict that owns the resources.
 active    - The id of the currently displayed resource.
-action    - The controller action to use (default: 'resource_read').
+action    - The resource action to use (default: 'read', meaning route 'resource.read').
 
 Example:
 
@@ -23,11 +23,7 @@
           <ul class="unstyled nav nav-simple">
             {% for resource in resources %}
               <li class="nav-item{{ ' active' if active == resource.id }}">
-<<<<<<< HEAD
-                <a href="{{ h.url_for(controller='package', action=action or 'resource_read', id=pkg.name, resource_id=resource.id, inner_span=true, **({'activity_id': request.params['activity_id']} if 'activity_id' in request.params else {})) }}">{{ h.resource_display_name(resource)|truncate(25) }}</a>
-=======
-                {% link_for h.resource_display_name(resource)|truncate(25), named_route='resource.%s' % (action or 'read'), id=pkg.name, resource_id=resource.id, inner_span=true %}
->>>>>>> d7efea1d
+                <a href="{{ h.url_for('resource.%s' % (action or 'read'), id=pkg.name, resource_id=resource.id, inner_span=true, **({'activity_id': request.params['activity_id']} if 'activity_id' in request.params else {})) }}">{{ h.resource_display_name(resource)|truncate(25) }}</a>
               </li>
             {% endfor %}
           </ul>
