# encoding: utf-8

from six import text_type
import vdm.sqlalchemy
from sqlalchemy import orm, types, Column, Table, ForeignKey
from sqlalchemy.ext.associationproxy import association_proxy

import meta
import core
import package as _package
import extension
import domain_object
import types as _types
import ckan.lib.dictization
import activity

__all__ = ['PackageExtra', 'package_extra_table']

package_extra_table = Table('package_extra', meta.metadata,
    Column('id', types.UnicodeText, primary_key=True, default=_types.make_uuid),
    # NB: only (package, key) pair is unique
    Column('package_id', types.UnicodeText, ForeignKey('package.id')),
    Column('key', types.UnicodeText),
    Column('value', types.UnicodeText),
    Column('state', types.UnicodeText, default=core.State.ACTIVE),
)

<<<<<<< HEAD
vdm.sqlalchemy.make_table_stateful(package_extra_table)

class PackageExtra(
        vdm.sqlalchemy.StatefulObjectMixin,
=======
# Define the package_extra_revision table, but no need to map it, as it is only
# used by migrate_package_activity.py
extra_revision_table = \
    core.make_revisioned_table(package_extra_table, frozen=True)


class PackageExtra(
        core.StatefulObjectMixin,
>>>>>>> 4db0ab59
        domain_object.DomainObject):

    def related_packages(self):
        return [self.package]


meta.mapper(PackageExtra, package_extra_table, properties={
    'package': orm.relation(_package.Package,
        backref=orm.backref('_extras',
            collection_class=orm.collections.attribute_mapped_collection(u'key'),
            cascade='all, delete, delete-orphan',
            ),
        ),
    },
    order_by=[package_extra_table.c.package_id, package_extra_table.c.key],
    extension=[extension.PluginMapperExtension()],
)


def _create_extra(key, value):
    return PackageExtra(key=text_type(key), value=value)

<<<<<<< HEAD
_extras_active = vdm.sqlalchemy.stateful.DeferredProperty('_extras',
        vdm.sqlalchemy.stateful.StatefulDict)
setattr(_package.Package, 'extras_active', _extras_active)
_package.Package.extras = vdm.sqlalchemy.stateful.OurAssociationProxy('extras_active', 'value',
            creator=_create_extra)
=======
_package.Package.extras = association_proxy(
    '_extras', 'value', creator=_create_extra)
>>>>>>> 4db0ab59
<|MERGE_RESOLUTION|>--- conflicted
+++ resolved
@@ -25,21 +25,9 @@
     Column('state', types.UnicodeText, default=core.State.ACTIVE),
 )
 
-<<<<<<< HEAD
-vdm.sqlalchemy.make_table_stateful(package_extra_table)
-
-class PackageExtra(
-        vdm.sqlalchemy.StatefulObjectMixin,
-=======
-# Define the package_extra_revision table, but no need to map it, as it is only
-# used by migrate_package_activity.py
-extra_revision_table = \
-    core.make_revisioned_table(package_extra_table, frozen=True)
-
 
 class PackageExtra(
         core.StatefulObjectMixin,
->>>>>>> 4db0ab59
         domain_object.DomainObject):
 
     def related_packages(self):
@@ -62,13 +50,5 @@
 def _create_extra(key, value):
     return PackageExtra(key=text_type(key), value=value)
 
-<<<<<<< HEAD
-_extras_active = vdm.sqlalchemy.stateful.DeferredProperty('_extras',
-        vdm.sqlalchemy.stateful.StatefulDict)
-setattr(_package.Package, 'extras_active', _extras_active)
-_package.Package.extras = vdm.sqlalchemy.stateful.OurAssociationProxy('extras_active', 'value',
-            creator=_create_extra)
-=======
 _package.Package.extras = association_proxy(
-    '_extras', 'value', creator=_create_extra)
->>>>>>> 4db0ab59
+    '_extras', 'value', creator=_create_extra)