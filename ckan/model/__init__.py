--- conflicted
+++ resolved
@@ -4,13 +4,8 @@
 from tag import *
 from package_mapping import *
 from user import user_table, User
-<<<<<<< HEAD
-from group import group_table, Group, PackageGroup
+from group import *
 from search_index import *
-=======
-from group import *
-from full_search import package_search_table
->>>>>>> 8e45af66
 from authz import *
 from extras import *
 from resource import *
@@ -18,7 +13,6 @@
 from package_relationship import PackageRelationship
 from changeset import Changeset, Change, Changemask
 from notifier import *
-from async_notifier import *
 
 import ckan.migration
 
