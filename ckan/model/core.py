--- conflicted
+++ resolved
@@ -1,400 +1,11 @@
-<<<<<<< HEAD
-from pylons import config
-from meta import *
-import vdm.sqlalchemy
-
-from types import make_uuid
-import search_index
-import notifier
-from domain_object import DomainObject
-from license import License, LicenseRegister
-from group import PackageGroup
-=======
 from meta import *
 import vdm.sqlalchemy
 
 from domain_object import DomainObject
->>>>>>> 8e45af66
 
 ## VDM-specific tables
 revision_table = vdm.sqlalchemy.make_revision_table(metadata)
 
-<<<<<<< HEAD
-## Our Domain Object Tables
-
-package_table = Table('package', metadata,
-        Column('id', types.UnicodeText, primary_key=True, default=make_uuid),
-        Column('name', types.Unicode(100), unique=True, nullable=False),
-        Column('title', types.UnicodeText),
-        Column('version', types.Unicode(100)),
-        Column('url', types.UnicodeText),
-        Column('author', types.UnicodeText),
-        Column('author_email', types.UnicodeText),
-        Column('maintainer', types.UnicodeText),
-        Column('maintainer_email', types.UnicodeText),                      
-        Column('notes', types.UnicodeText),
-        Column('license_id', types.UnicodeText),
-)
-
-tag_table = Table('tag', metadata,
-        Column('id', types.UnicodeText, primary_key=True, default=make_uuid),
-        Column('name', types.Unicode(100), unique=True, nullable=False),
-)
-
-package_tag_table = Table('package_tag', metadata,
-        Column('id', types.UnicodeText, primary_key=True, default=make_uuid),
-        Column('package_id', types.UnicodeText, ForeignKey('package.id')),
-        Column('tag_id', types.UnicodeText, ForeignKey('tag.id')),
-        )
-
-
-vdm.sqlalchemy.make_table_stateful(package_table)
-vdm.sqlalchemy.make_table_stateful(package_tag_table)
-package_revision_table = vdm.sqlalchemy.make_revisioned_table(package_table)
-# TODO: this has a composite primary key ...
-package_tag_revision_table = vdm.sqlalchemy.make_revisioned_table(package_tag_table)
-
-
-## -------------------
-## Mapped classes
-
-
-class Package(vdm.sqlalchemy.RevisionedObjectMixin,
-        vdm.sqlalchemy.StatefulObjectMixin,
-        DomainObject):
-    
-    text_search_fields = ['name', 'title']
-
-    @classmethod
-    def search_by_name(self, text_query):
-        text_query = text_query
-        return Session.query(self).filter(self.name.contains(text_query.lower()))
-
-    def update_resources(self, res_dicts, autoflush=True):
-        '''Change this package\'s resources.
-        @param res_dicts - ordered list of dicts, each detailing a resource
-        The resource dictionaries contain 'url', 'format' etc. Optionally they
-        can also provide the 'id' of the PackageResource, to help matching
-        res_dicts to existing PackageResources. Otherwise, it searches
-        for an exactly matching PackageResource.
-        The caller is responsible for creating a revision and committing.'''
-        import resource
-        assert isinstance(res_dicts, (list, tuple))
-        # Map the incoming res_dicts (by index) to existing resources
-        index_to_res = {}
-        # Match up the res_dicts by id
-        for i, res_dict in enumerate(res_dicts):
-            assert isinstance(res_dict, dict)
-            id = res_dict.get('id')
-            if id:
-                res = Session.query(resource.PackageResource).autoflush(autoflush).get(id)
-                index_to_res[i] = res
-            elif res_dict.has_key('id'):
-                # get rid of blank id - disrupts creation of new resource
-                del res_dict['id']
-        # Edit resources and create the new ones
-        new_res_list = []
-        for i, res_dict in enumerate(res_dicts):
-            if i in index_to_res:
-                res = index_to_res[i]
-                for col, value in res_dict.items():
-                    setattr(res, col, value)
-            else:
-                res = resource.PackageResource(**res_dict)
-            new_res_list.append(res)
-        self.resources = new_res_list
-
-    def add_resource(self, url, format=u'', description=u'', hash=u''):
-        import resource
-        self.resources.append(resource.PackageResource(
-            package_id=self.id,
-            url=url,
-            format=format,
-            description=description,
-            hash=hash))
-
-    def add_tag_by_name(self, tagname, autoflush=True):
-        if not tagname:
-            return
-        tag = Tag.by_name(tagname, autoflush=autoflush)
-        if not tag:
-            tag = Tag(name=tagname)
-        if not tag in self.tags:
-            self.tags.append(tag)
-
-    @property
-    def tags_ordered(self):
-        ourcmp = lambda tag1, tag2: cmp(tag1.name, tag2.name)
-        return sorted(self.tags, cmp=ourcmp)
-
-    def isopen(self):
-        if self.license and self.license.isopen():
-            return True
-        return False
-
-    def get_average_rating(self):
-        total = 0
-        for rating in self.ratings:
-            total += rating.rating
-        if total == 0:
-            return None
-        else:
-            return total / len(self.ratings)
-
-    def as_dict(self):
-        _dict = DomainObject.as_dict(self)
-        # Set 'license' in _dict to cater for old clients.
-        # Todo: Remove this ASAP.
-        _dict['license'] = self.license.title if self.license else _dict.get('license_id', '')
-        _dict['tags'] = [tag.name for tag in self.tags]
-        _dict['groups'] = [group.name for group in self.groups]
-        _dict['extras'] = dict([(extra.key, extra.value) for key, extra in self._extras.items()])
-        _dict['ratings_average'] = self.get_average_rating()
-        _dict['ratings_count'] = len(self.ratings)
-        _dict['resources'] = [{'url':res.url, 'format':res.format, 'description':res.description} for res in self.resources]
-        _dict['download_url'] = self.resources[0].url if self.resources else ''
-        ckan_host = config.get('ckan_host', None)
-        if ckan_host:
-            _dict['ckan_url'] = 'http://%s/package/%s' % (ckan_host, self.name)
-        _dict['relationships'] = [rel.as_dict(self) for rel in self.get_relationships()]
-        return _dict
-
-    def add_relationship(self, type_, related_package, comment=u''):
-        '''Creates a new relationship between this package and a
-        related_package. It leaves the caller to commit the change.'''
-        import package_relationship
-        if type_ in package_relationship.PackageRelationship.get_forward_types():
-            subject = self
-            object_ = related_package
-        elif type_ in package_relationship.PackageRelationship.get_reverse_types():
-            type_ = package_relationship.PackageRelationship.reverse_to_forward_type(type_)
-            assert type_
-            subject = related_package
-            object_ = self
-        else:
-            raise NotImplementedError, 'Package relationship type: %r' % type_
-            
-        rel = package_relationship.PackageRelationship(
-            subject=subject,
-            object=object_,
-            type=type_,
-            comment=comment)
-        Session.add(rel)
-        return rel
-
-    def get_relationships(self, with_package=None, type=None, active=True,
-                          direction='both'):
-        '''Returns relationships this package has.
-        Keeps stored type/ordering (not from pov of self).'''
-        assert direction in ('both', 'forward', 'reverse')
-        if with_package:
-            assert isinstance(with_package, Package)
-        from package_relationship import PackageRelationship
-        forward_filters = [PackageRelationship.subject==self]
-        reverse_filters = [PackageRelationship.object==self]
-        if with_package:
-            forward_filters.append(PackageRelationship.object==with_package)
-            reverse_filters.append(PackageRelationship.subject==with_package)
-        if active:
-            forward_filters.append(PackageRelationship.state==State.ACTIVE)
-            reverse_filters.append(PackageRelationship.state==State.ACTIVE)
-        if type:
-            forward_filters.append(PackageRelationship.type==type)
-            reverse_type = PackageRelationship.reverse_type(type)
-            reverse_filters.append(PackageRelationship.type==reverse_type)
-        q = Session.query(PackageRelationship)
-        if direction == 'both':
-            q = q.filter(or_(
-            and_(*forward_filters),
-            and_(*reverse_filters),
-            ))
-        elif direction == 'forward':
-            q = q.filter(and_(*forward_filters))
-        elif direction == 'reverse':
-            q = q.filter(and_(*reverse_filters))
-        return q.all()
-
-    def get_relationships_with(self, other_package, type=None, active=True):
-        return self.get_relationships(with_package=other_package,
-                                      type=type,
-                                      active=active)
-
-    def get_relationships_printable(self):
-        '''Returns a list of tuples describing related packages, including
-        non-direct relationships (such as siblings).
-        @return: e.g. [(annakarenina, u"is a parent"), ...]
-        '''
-        from package_relationship import PackageRelationship
-        rel_list = []
-        for rel in self.get_relationships():
-            if rel.subject == self:
-                type_printable = PackageRelationship.make_type_printable(rel.type)
-                rel_list.append((rel.object, type_printable))
-            else:
-                type_printable = PackageRelationship.make_type_printable(\
-                    PackageRelationship.forward_to_reverse_type(
-                        rel.type)
-                    )
-                rel_list.append((rel.subject, type_printable))
-        # sibling types
-        # e.g. 'gary' is a child of 'mum', looking for 'bert' is a child of 'mum'
-        # i.e. for each 'child_of' type relationship ...
-        for rel_as_subject in self.get_relationships(direction='forward'):
-            # ... parent is the object
-            parent_pkg = rel_as_subject.object
-            # Now look for the parent's other relationships as object ...
-            for parent_rel_as_object in parent_pkg.get_relationships(direction='reverse'):
-                # and check children
-                child_pkg = parent_rel_as_object.subject
-                if child_pkg != self and \
-                       parent_rel_as_object.type == rel_as_subject.type:
-                    type_printable = PackageRelationship.inferred_types_printable['sibling']
-                    rel_list.append((child_pkg, type_printable))
-        return rel_list
-    #
-    ## Licenses are currently integrated into the domain model here.   
- 
-    @classmethod
-    def get_license_register(self):
-        if not hasattr(self, '_license_register'):
-            self._license_register = LicenseRegister()
-        return self._license_register
-
-    @classmethod
-    def get_license_options(self):
-        register = self.get_license_register()
-        return [(l.title, l.id) for l in register.values()]
-
-    def get_license(self):
-        license = None
-        if self.license_id:
-            try:
-                license = self.get_license_register()[self.license_id]
-            except Exception, inst:
-                # Todo: Log a warning.
-                pass
-        return license
-
-    def set_license(self, license):
-        if type(license) == License:
-            self.license_id = license.id
-        elif type(license) == dict:
-            self.license_id = license['id']
-        else:
-            msg = "Value not a license object or entity: %s" % repr(license)
-            raise Exception, msg
-
-    license = property(get_license, set_license)
-
-    @property
-    def all_related_revisions(self):
-        '''Returns chronological list of all object revisions related to
-        this package. Includes PackageRevisions, PackageTagRevisions,
-        PackageExtraRevisions and PackageResourceRevisions.
-        @return List of tuples (revision, [list of object revisions of this
-                                           revision])
-                Ordered by most recent first.
-        '''
-        results = {} # revision:[PackageRevision1, PackageTagRevision1, etc.]
-        for pkg_rev in self.all_revisions:
-            if not results.has_key(pkg_rev.revision):
-                results[pkg_rev.revision] = []
-            results[pkg_rev.revision].append(pkg_rev)
-        for class_ in get_revisioned_classes_related_to_package():
-            rev_class = class_.__revision_class__
-            obj_revisions = Session.query(rev_class).filter_by(package_id=self.id).all()
-            for obj_rev in obj_revisions:
-                if not results.has_key(obj_rev.revision):
-                    results[obj_rev.revision] = []
-                results[obj_rev.revision].append(obj_rev)
-        result_list = results.items()
-        ourcmp = lambda rev_tuple1, rev_tuple2: \
-                 cmp(rev_tuple2[0].timestamp, rev_tuple1[0].timestamp)
-        return sorted(result_list, cmp=ourcmp)
-
-    def diff(self, to_revision=None, from_revision=None):
-        '''Overrides the diff in vdm, so that related obj revisions are
-        diffed as well as PackageRevisions'''
-        import extras, resource
-        results = {} # field_name:diffs
-        results.update(super(Package, self).diff(to_revision, from_revision))
-        # Iterate over PackageTag, PackageExtra, PackageResources etc.
-        for obj_class in get_revisioned_classes_related_to_package():
-            obj_rev_class = obj_class.__revision_class__
-            # Query for object revisions related to this package            
-            obj_rev_query = Session.query(obj_rev_class).\
-                            filter_by(package_id=self.id).\
-                            join('revision').\
-                            order_by(Revision.timestamp.desc())
-            # Columns to include in the diff
-            cols_to_diff = obj_class.revisioned_fields()
-            cols_to_diff.remove('id')
-            cols_to_diff.remove('package_id')
-            # Particular object types are better known by an invariant field
-            if obj_class.__name__ == 'PackageTag':
-                cols_to_diff.remove('tag_id')
-            elif obj_class.__name__ == 'PackageExtra':
-                cols_to_diff.remove('key')
-            # Iterate over each object ID
-            # e.g. for PackageTag, iterate over Tag objects
-            related_obj_ids = set([related_obj.id for related_obj in obj_rev_query.all()])
-            for related_obj_id in related_obj_ids:
-                q = obj_rev_query.filter(obj_rev_class.id==related_obj_id)
-                to_obj_rev, from_obj_rev = super(Package, self).\
-                    get_obj_revisions_to_diff(
-                    q, to_revision, from_revision)
-                for col in cols_to_diff:
-                    values = [getattr(obj_rev, col) if obj_rev else '' for obj_rev in (from_obj_rev, to_obj_rev)]
-                    value_diff = self._differ(*values)
-                    if value_diff:
-                        if obj_class.__name__ == 'PackageTag':
-                            display_id = to_obj_rev.tag.name
-                        elif obj_class.__name__ == 'PackageExtra':
-                            display_id = to_obj_rev.key
-                        else:
-                            display_id = related_obj_id[:4]
-                        key = '%s-%s-%s' % (obj_class.__name__, display_id, col)
-                        results[key] = value_diff
-        return results
-
-
-class Tag(DomainObject):
-    def __init__(self, name=''):
-        self.name = name
-
-    # not stateful so same as purge
-    def delete(self):
-        self.purge()
-
-    @classmethod
-    def search_by_name(self, text_query):
-        text_query = text_query.strip().lower()
-        return Session.query(self).filter(self.name.contains(text_query))
-
-    @property
-    def packages_ordered(self):
-        ourcmp = lambda pkg1, pkg2: cmp(pkg1.name, pkg2.name)
-        return sorted(self.packages, cmp=ourcmp)
-
-    def __repr__(self):
-        return '<Tag %s>' % self.name
-
-
-class PackageTag(vdm.sqlalchemy.RevisionedObjectMixin,
-        vdm.sqlalchemy.StatefulObjectMixin,
-        DomainObject):
-    def __init__(self, package=None, tag=None, state=None, **kwargs):
-        self.package = package
-        self.tag = tag
-        self.state = state
-        for k,v in kwargs.items():
-            setattr(self, k, v)
-
-    def __repr__(self):
-        return '<PackageTag %s %s>' % (self.package, self.tag)
-
-=======
->>>>>>> 8e45af66
 class System(DomainObject):
     def __str__(self):
         return 'System'
@@ -405,61 +16,6 @@
 State = vdm.sqlalchemy.State
 State.all = [ State.ACTIVE, State.DELETED ]
 Revision = vdm.sqlalchemy.make_Revision(mapper, revision_table)
-<<<<<<< HEAD
 
-mapper(Package, package_table, properties={
-    # delete-orphan on cascade does NOT work!
-    # Why? Answer: because of way SQLAlchemy/our code works there are points
-    # where PackageTag object is created *and* flushed but does not yet have
-    # the package_id set (this cause us other problems ...). Some time later a
-    # second commit happens in which the package_id is correctly set.
-    # However after first commit PackageTag does not have Package and
-    # delete-orphan kicks in to remove it!
-    'package_tags':relation(PackageTag, backref='package',
-        cascade='all, delete', #, delete-orphan',
-        ),
-    'groups':relation(PackageGroup, backref='package',
-        cascade='all, delete', #, delete-orphan',
-        ),
-    'package_search':relation(search_index.PackageSearch,
-        cascade='all, delete', #, delete-orphan',
-        ),
-    },
-    order_by=package_table.c.name,
-    extension=[vdm.sqlalchemy.Revisioner(package_revision_table),
-               notifier.NotifierMapperTrigger(),
-               ],
-    )
 
-mapper(Tag, tag_table, properties={
-    'package_tags':relation(PackageTag, backref='tag',
-        cascade='all, delete, delete-orphan',
-        )
-    },
-    order_by=tag_table.c.name,
-    )
 
-mapper(PackageTag, package_tag_table, properties={
-    },
-    order_by=package_tag_table.c.id,
-    extension=[vdm.sqlalchemy.Revisioner(package_tag_revision_table),
-               notifier.PackageRelationNotifierMapperTrigger(),
-               ],
-    )
-
-vdm.sqlalchemy.modify_base_object_mapper(Package, Revision, State)
-vdm.sqlalchemy.modify_base_object_mapper(PackageTag, Revision, State)
-PackageRevision = vdm.sqlalchemy.create_object_version(mapper, Package,
-        package_revision_table)
-PackageTagRevision = vdm.sqlalchemy.create_object_version(mapper, PackageTag,
-        package_tag_revision_table)
-
-from vdm.sqlalchemy.base import add_stateful_versioned_m2m 
-vdm.sqlalchemy.add_stateful_versioned_m2m(Package, PackageTag, 'tags', 'tag',
-        'package_tags')
-vdm.sqlalchemy.add_stateful_versioned_m2m_on_version(PackageRevision, 'tags')
-vdm.sqlalchemy.add_stateful_versioned_m2m(Tag, PackageTag, 'packages', 'package',
-        'package_tags')
-
-=======
->>>>>>> 8e45af66
