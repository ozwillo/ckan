--- conflicted
+++ resolved
@@ -157,25 +157,18 @@
             _dict[field] = _dict['%s - other' % field] if \
                            _dict['%s - standard' % field] == 'Other (specify)' else \
                            _dict['%s - standard' % field]
-<<<<<<< HEAD
-
-        license_name = license_map.get(_dict['licence'].strip(), '')
-        if not license_name and ';' in _dict['licence']:
+
+        license_id = license_map.get(_dict['licence'].strip(), '')
+        if not license_id and ';' in _dict['licence']:
             license_parts = _dict['licence'].split(';')
             for i, license_part in enumerate(license_parts):
-                license_name = license_map.get(license_part.strip(), '')
-                if license_name:
+                license_id = license_map.get(license_part.strip(), '')
+                if license_id:
                     notes += '\n\nLicence detail: %s' % _dict['licence']
                     break
-        if not license_name:
-            license_name = license_map[u'UK Crown Copyright with data.gov.uk rights']
-            print 'Warning: license not recognised: "%s". Defaulting to: %s.' % (_dict['licence'], license_name)
-=======
-        license_id = license_map.get(_dict['licence'], '')
         if not license_id:
-            print 'Warning: license not recognised: %s. Defaulting to UK Crown Copyright.' % _dict['licence']
-            license_name = u'ukcrown'
->>>>>>> 17c4cc1b
+            license_id = license_map[u'UK Crown Copyright with data.gov.uk rights']
+            print 'Warning: license not recognised: "%s". Defaulting to: %s.' % (_dict['licence'], license_id)
 
         # extras
         extras_dict = {}
@@ -274,13 +267,8 @@
         for resource in resources:
             pkg.add_resource(resource['url'], format=resource['format'], description=resource['description'])
         pkg.notes=notes
-<<<<<<< HEAD
-        pkg.license = model.License.by_name(license_name)
+        pkg.license_id = license_id
         assert pkg.license, license_name
-=======
-        pkg.license_id = license_id
-        assert pkg.license
->>>>>>> 17c4cc1b
         if not existing_pkg:
             user = model.User.by_name(self._username)
 
@@ -349,18 +337,11 @@
         return rev
 
 license_map = {
-<<<<<<< HEAD
-    u'UK Crown Copyright with data.gov.uk rights':u'OKD Compliant::UK Crown Copyright with data.gov.uk rights',
-    u'\xa9 HESA. Not core Crown Copyright.':u'OKD Compliant::Higher Education Statistics Agency Copyright with data.gov.uk rights',
-    u'Local Authority copyright with data.gov.uk rights':u'OKD Compliant::Local Authority Copyright with data.gov.uk rights',
-    u'Local Authority Copyright with data.gov.uk rights':u'OKD Compliant::Local Authority Copyright with data.gov.uk rights',
-    u'UK Crown Copyright':u'Non-OKD Compliant::Crown Copyright',
-    u'Crown Copyright':u'Non-OKD Compliant::Crown Copyright',}
-=======
     u'UK Crown Copyright with data.gov.uk rights':u'ukcrown-withrights',
     u'\xa9 HESA. Not core Crown Copyright.':u'hesa-withrights',
+    u'Local Authority copyright with data.gov.uk rights':u'localauth-withrights',
+    u'Local Authority Copyright with data.gov.uk rights':u'localauth-withrights',
     u'UK Crown Copyright':u'ukcrown',
     u'Crown Copyright':u'ukcrown', }
->>>>>>> 17c4cc1b
 #agencies_raw = ['Health Protection Agency', 'Office for National Statistics', 'Census', 'Performance Assessment Framework', 'Annual Population Survey', 'Annual Survey of Hours and Earnings', 'Business Registers Unit', 'UK Hydrographic Office', 'Defence Analytical Services and Advice', 'Housing and Communities Agency', 'Tenants Service Authority', 'Higher Education Statistics Agency']
 geographic_regions = ['england', 'n. ireland', 'scotland', 'wales', 'overseas', 'global']