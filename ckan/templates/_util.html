<html
  xmlns="http://www.w3.org/1999/xhtml"
  xmlns:i18n="http://genshi.edgewall.org/i18n"
  xmlns:py="http://genshi.edgewall.org/"
  xmlns:xi="http://www.w3.org/2001/XInclude"
  py:strip=""
  >

  <div py:def="markdown_editor(fieldname,value,id,placeholder)" class="markdown-editor">
    <ul class="button-row">
      <li><button class="btn js-markdown-edit depressed">Edit</button></li>
      <li><button class="btn js-markdown-preview">Preview</button></li>
    </ul>
    <div>
      <textarea class="markdown-input" name="${fieldname}" id="${id}" placeholder="${placeholder}">${value}</textarea>
    </div>
    <div class="markdown-preview" style="display: none;"></div>
    <span class="hints">You can use <a href="http://daringfireball.net/projects/markdown/syntax" target="_blank">Markdown formatting</a> here.</span>
  </div>

  <!--! Herein can be found generic helper methods for a whole bunch of common
        templating issues -->

  <!--! plural(n, s, p): takes a number, a singular form and a plural form,
        returning the appropriate form on the basis of the number specified -->
  <py:def function="plural(num, s, p)" py:choose="num">
    <py:when test="1">${s}</py:when>
    <py:otherwise>${p}</py:otherwise>
  </py:def>

  <!--! nonempty(val, default): takes a variable string, and returns it or a
        fallback 'default' string if it's blank -->
  <py:def function="nonempty(val, default)" py:choose="val">
    <py:when test="str(val).strip()">${val}</py:when>
    <py:otherwise>${default}</py:otherwise>
  </py:def>

  <!--! List of tags: pass in a collection of tags and this renders the standard
        tag listing -->
  <ul py:def="tag_list(tags)" class="tags clearfix">
    <py:for each="tag in tags">
    <li py:if="not tag.get('vocabulary_id')">
      ${h.link_to(tag['display_name'], h.url_for(controller='tag', action='read', id=tag['name']))}
    </li>
    </py:for>
  </ul>

  <!--! List of users: pass in a collection of users and this renders the standard
          user listing -->
    <ul py:def="user_list(users)" class="users">
      <li py:for="user in users">
        ${h.linked_user(user)}
      </li>
    </ul>

  <!--! List of datasets: pass in a collection of tags and this renders the
        standard dataset listing -->
  <py:def function="package_list(packages)">
	  ${package_list_from_dict(h.convert_to_dict('package', packages))}
  </py:def>

  <py:def function="package_list_from_dict(packages)">
	${h.snippet('snippets/package_list.html', packages=packages)}
  </py:def>

  <!--! List of dataset groups: pass in a collection of dataset groups
        and this renders the standard group listing -->
  <table class="table table-bordered table-striped table-condensed groups" py:def="group_list(groups)">
    <tr><th>Title</th><th>Number of datasets</th><th>Description</th></tr>
    <py:for each="group in groups">
    <tr>
      <td><a href="${h.url_for(controller='group', action='read', id=group.name)}">${group.display_name}</a></td>
      <td>${len(group.packages)}</td>
      <td>${h.truncate(group.description, length=80, whole_word=True)}</td>
    </tr>
    </py:for>
  </table>

  <!--! List of dataset groups: pass in a collection of dataset groups
        and this renders the standard group listing. Same as the above, but using dictionaries -->
  <table class="table table-bordered table-striped table-condensed groups" py:def="group_list_from_dict(groups)">
    <tr><th>Title</th><th>Number of datasets</th><th>Description</th></tr>
    <py:for each="group in groups">
    <tr>
      <td><a href="${h.url_for( '%s_read' % str(group['type'])  , action='read', id=group['name'])}">${group['display_name']}</a></td>
      <td>${group['packages']}</td>
      <td>${h.truncate(group['description'], length=80, whole_word=True)}</td>
    </tr>
    </py:for>
  </table>

  <!--! List of authorization groups: pass in a collection of authorization groups and
        this renders the standard group listing -->
  <table class="table table-bordered table-striped table-condensed authorization_groups" py:def="authorization_group_list(authorization_groups)">
      <tr><th>Title</th><th>Number of members</th></tr>
      <py:for each="authorization_group in authorization_groups">
      <tr>
        <td><a href="${h.url_for(controller='authorization_group', action='read', id=authorization_group.name or authorization_group.id)}">
            ${authorization_group.name or authorization_group.id}</a>
        </td>
        <td>${len(authorization_group.users)}</td>
      </tr>
      </py:for>
    </table>

  <!--! Dataset openness icons -->
  <img py:def="package_license_icon(package)"
    src="${h.url_for('/images/icons/door_%s.png' % 'open' if package.isopen() else 'grey')}"
    title="License: ${package.license.title if hasattr(package.license, 'title') else '?'}"
    alt="${'OPEN' if package.isopen() else 'CLOSED'}" />

  <py:def function="package_resources_icon(package)" py:choose="">
    <a py:when="package.resources"
       href="${h.url_for(controller='package', action='read', id=package.name, anchor='resources')}">
      <img src="${h.icon_url('arrow_down')}" title="View dataset resources" alt="DOWNLOAD" />
    </a>

    <img py:otherwise="" src="${h.icon_url('arrow_down_grey')}" title="No downloadable resources." alt="" />
  </py:def>

  <py:def function="resource_summary(pkg, res)">
      <a href="${h.url_for(controller='package', action='resource_read', id=pkg.id, resource_id=res.id)}">
         ${h.resource_display_name(res)}
      </a>
  </py:def>


  <py:def function="related_summary(related)">
  <li id="related-item-${related.id}" class="span3">
      <div class="thumbnail">
<<<<<<< HEAD
        <button py:if="c.user and (c.userobj.id == related.owner_id or h.check_access('package_update',{'id':c.pkg.id}))" class="close" data-action="delete" data-related-id="${related.id}">×</button>
=======
        <button py:if="c.user and (c.userobj.id == related.owner_id or h.check_access('package_update',{'id':c.pkg.id}))" class="close" onclick="related_delete('${related.id}');">×</button>
>>>>>>> aa3e0603
        <a href="${related.url}" class="image">
          <img src="${related.image_url}" width="210" py:if="related.image_url" />
          <img src="/images/photo-placeholder.png" width="210" py:if="not related.image_url" />
        </a>
        <div class="caption">
          <h5 class="heading" title="${related.title}">${h.markdown_extract(related.title, extract_length=30)}</h5>
          <div class="description" data-truncate="55" py:if="related.description">${h.markdown_extract(related.description, extract_length=1000)}</div>
          <i class="empty" py:if="not related.description">No description for this item</i>
          <p class="read-more"><a href="${related.url}">View this related item</a></p>
        </div>
      </div>
    </li>
  </py:def>


  <!--! Used by group listing -->
  <py:def function="package_summary(pkg)">
      <a href="${h.url_for(controller='package', action='read', id=pkg.name)}">
         ${pkg.name} - ${pkg.title}
      </a>
  </py:def>

  <div py:def="package_rating(pkg)" class="rating-group">
    <py:choose test="">
      <div py:when="c.num_ratings" class="inline-rating">
        <ul class="stars default${'%i' % (c.current_rating or 0)}star">
          <li class="${name}" py:for="number,name in enumerate(['one', 'two', 'three', 'four', 'five'])"></li>
        </ul>
        ${'%0.1f (%i rating%s)' % (c.current_rating, c.num_ratings, ('s' if c.num_ratings != 1 else ''))}
      </div>
      <py:otherwise>no ratings yet</py:otherwise>
    </py:choose>

    &ndash;
    rate it now

    <div class="inline-rating">
    <ul class="stars default0star">
      <py:for each="number,name in zip(range(1,6), ['one', 'two', 'three', 'four', 'five'])">
      <li class="${name}">
      <a href="${h.url_for(controller='package',action='rate',id=c.pkg.name,rating=number)}" title="${number} Star">${number}</a>
      </li>
      </py:for>
    </ul>
    </div>
  </div><!--! /rating-group -->

  <table class="table table-bordered table-striped table-condensed" py:def="authz_form_table(id, roles, users, user_role_dict)">
    <tr>
      <th> User </th>
      <py:for each="role in roles">
      <th> ${role} </th>
      </py:for>
    </tr>
    <py:for each="user in users">
      <tr>
        <td>
          ${h.linked_user(user)}
        </td>
        <py:for each="role in roles">
          <td>
            <input type="hidden" name="${ h.literal( '%s$%s' % (user,role)) }" value="submitted"/>
            <py:choose>
              <py:when test="user_role_dict[(user,role)]">
                <input type="checkbox"
                   name="${ h.literal( '%s$%s' % (user,role)) }"
                   checked='checked'/>
              </py:when>
              <py:otherwise>
                <input type="checkbox"
                       name="${ h.literal( '%s$%s' % (user,role)) }"
                       />
              </py:otherwise>
            </py:choose>
          </td>
        </py:for>
      </tr>
    </py:for>
  </table>

<!--! Copy and paste of above table. Only difference when created was the h.linked_user for the  -->
<!--! table rows. How to combine the two? -->
  <table class="table table-bordered table-striped table-condensed" py:def="authz_form_group_table(id, roles, users, user_role_dict)">
    <tr>
      <th>User Group</th>
      <py:for each="role in roles">
      <th> ${role} </th>
      </py:for>
    </tr>
    <py:for each="user in users">
      <tr>
        <td>
          ${h.linked_authorization_group(user)}
        </td>
        <py:for each="role in roles">
          <td>
            <input type="hidden" name="${ h.literal( '%s$%s' % (user,role)) }" value="submitted"/>
            <py:choose>
              <py:when test="user_role_dict[(user,role)]">
                <input type="checkbox"
                   name="${ h.literal( '%s$%s' % (user,role)) }"
                   checked='checked'/>
              </py:when>
              <py:otherwise>
                <input type="checkbox"
                       name="${ h.literal( '%s$%s' % (user,role)) }"
                       />
              </py:otherwise>
            </py:choose>
          </td>
        </py:for>
      </tr>
    </py:for>
  </table>



  <table class="table table-bordered table-striped table-condensed" py:def="authz_add_table(roles)">
    <tr>
      <th>User</th>
      <py:for each="role in roles">
       <th> ${role} </th>
     </py:for>
    </tr>
    <tr>
      <td>
        <input type="textbox" name="new_user_name" class="autocomplete-user" />
      </td>
      <py:for each="role in roles">
        <td>
          <input type="hidden" name="${ h.literal( '%s' % role) }" value="submitted"/>
          <input type="checkbox" name="${ h.literal( '%s' % role) }"/>
        </td>
      </py:for>
    </tr>
  </table>

  <!--! again, copy-and-paste of above, this time to attach different autocompletion -->
  <table class="table table-bordered table-striped table-condensed" py:def="authz_add_group_table(roles)">
    <tr>
      <th>User Group</th>
      <py:for each="role in roles">
       <th> ${role} </th>
     </py:for>
    </tr>
    <tr>
      <td>
        <input type="textbox" name="new_user_name" class="autocomplete-authzgroup" />
      </td>
      <py:for each="role in roles">
        <td>
          <input type="hidden" name="${ h.literal( '%s' % role) }" value="submitted"/>
          <input type="checkbox" name="${ h.literal( '%s' % role) }"/>
        </td>
      </py:for>
    </tr>
  </table>


  <py:def function="revision_list(revisions, allow_compare=False)">
	${revision_list_from_dict(h.convert_to_dict('revisions', revisions), allow_compare=allow_compare)}
  </py:def>

  <py:def function="revision_list_from_dict(revisions, allow_compare=False)">
    ${h.snippet('snippets/revision_list.html', revisions=revisions, allow_compare=allow_compare)}
  </py:def>


  <!--! jsConditionalForIe(ieVersion, tagContent, matchOperator): takes a
        IE version number, a tag or other HTML code that will be wrapped inside
        a IE conditional comment, and the comparison operator (lt, lte, etc..
        see http://msdn.microsoft.com/en-us/library/ms537512%28v=vs.85%29.aspx)
        returning Genshi stream ready to be shown in a template.

        NOTE:
        Internet Explorer Conditional Import are confused as Genshi comments
        and python variables and method calls are not executed if inside them.
        This function helps to output tags with Python code inside conditional
        comments, eg ${h.url_for_static()} -->
  <?python
    from genshi import HTML
    def jsConditionalForIe(ieVersion, tagContent, matchOperator = 'lt'):
      html = HTML('<!--[if ' + matchOperator +  ' IE ' + str(ieVersion) + ''']>
                     ''' + tagContent + '''
                   <![endif]-->''')
      return html
  ?>
</html><|MERGE_RESOLUTION|>--- conflicted
+++ resolved
@@ -128,11 +128,7 @@
   <py:def function="related_summary(related)">
   <li id="related-item-${related.id}" class="span3">
       <div class="thumbnail">
-<<<<<<< HEAD
-        <button py:if="c.user and (c.userobj.id == related.owner_id or h.check_access('package_update',{'id':c.pkg.id}))" class="close" data-action="delete" data-related-id="${related.id}">×</button>
-=======
         <button py:if="c.user and (c.userobj.id == related.owner_id or h.check_access('package_update',{'id':c.pkg.id}))" class="close" onclick="related_delete('${related.id}');">×</button>
->>>>>>> aa3e0603
         <a href="${related.url}" class="image">
           <img src="${related.image_url}" width="210" py:if="related.image_url" />
           <img src="/images/photo-placeholder.png" width="210" py:if="not related.image_url" />
