--- conflicted
+++ resolved
@@ -1,22 +1,13 @@
-<<<<<<< HEAD
-<form id="dataset-edit" method="post"
-  py:attrs="{'class':'has-errors'} if errors else {}"
-=======
-<form 
+<form
   py:with="tab_mode=(c.action=='edit')"
-  class="${'tab-content' if tab_mode else ''} ${'has-errors' if errors else ''} form-horizontal" 
-  id="dataset-edit" 
-  method="post" 
->>>>>>> bfe7c706
+  class="${'tab-content' if tab_mode else ''} ${'has-errors' if errors else ''} form-horizontal"
+  id="dataset-edit"
+  method="post"
   xmlns:i18n="http://genshi.edgewall.org/i18n"
   xmlns:py="http://genshi.edgewall.org/"
   xmlns:xi="http://www.w3.org/2001/XInclude" >
 
-<<<<<<< HEAD
-<div class="error-explanation" py:if="error_summary">
-=======
 <div class="alert alert-error error-explanation" py:if="error_summary">
->>>>>>> bfe7c706
 <h2>Errors in form</h2>
 <p>The form contains invalid entries:</p>
 <ul>
@@ -88,38 +79,7 @@
     </div>
   </div>
 
-<<<<<<< HEAD
-    <dt class="description-label"><label class="field_opt" for="notes">Description</label></dt>
-    <dd class="description-field"><div class="markdown-editor">
-      <ul class="button-row">
-        <li><button class="pretty-button js-markdown-edit depressed">Edit</button></li>
-        <li><button class="pretty-button js-markdown-preview">Preview</button></li>
-      </ul>
-      <textarea class="markdown-input" name="notes" id="notes" placeholder="${_('Start with a summary sentence ...')}">${data.get('notes','')}</textarea>
-      <div class="markdown-preview" style="display: none;"></div>
-      <span class="hints">You can use <a href="http://daringfireball.net/projects/markdown/syntax" target="_blank">Markdown formatting</a> here.</span>
-      <!--
-      <dd class="instructions basic">The main description of the dataset</dd>
-      <dd class="instructions further">It is often displayed with the dataset title. In particular, it should start with a short sentence that describes the dataset succinctly, because the first few words alone may be used in some views of the datasets.</dd>
-      -->
-    </div></dd>
-    <dt class="groups-label">
-        Group
-    </dt>
-    <dd class="groups-field">
-      <dl>
-        <py:for each="num, group in enumerate(data.get('groups', []))">
-            <?python
-            authorized_group = [group_authz for group_authz in c.groups_authz if group_authz['id'] == group['id']]
-            authorized_group = authorized_group[0] if authorized_group else None
-            ?>
-
-          <dt py:if="'id' in group">
-          <input type="${'checkbox' if authorized_group else 'hidden'}" name="groups__${num}__id" checked="checked" value="${group['id']}" />
-          <input type="hidden" name="groups__${num}__name" value="${group.get('name', authorized_group['name'] if authorized_group else '')}" />
-          </dt>
-          <dd py:if="'id' in group"><label for="groups__${num}__checked">${group.get('name', authorized_group['name'] if authorized_group else '')}</label></dd>
-=======
+
   <div class="control-group description-field">
     <label class="control-label" for="notes">Description</label>
     <div class="controls">
@@ -149,7 +109,7 @@
           <input type="${'checkbox' if authorized_group else 'hidden'}" name="groups__${num}__id" checked="checked" value="${group['id']}"/>
           <label for="groups__${num}__checked">${group.get('name', authorized_group['name'] if authorized_group else '')}</label>
           <input type="hidden" name="groups__${num}__name" value="${group.get('name', authorized_group['name'] if authorized_group else '')}" />
-        </div>     
+        </div>
       </py:for>
 
       <strong>Add to:</strong>
@@ -157,7 +117,6 @@
         <option selected="selected" value="">(None)</option>
         <py:for each="group in c.groups_available">
         <option value="${group['id']}" >${group['name']}</option>
->>>>>>> bfe7c706
         </py:for>
       </select>
       <em py:if="not c.groups_available">Cannot add any groups.</em>
@@ -165,30 +124,10 @@
     </div>
   </div>
 
-<<<<<<< HEAD
-        <dt>Add to:</dt>
-        <dd py:if="c.groups_available">
-          <select id="groups__${len(data.get('groups', []))}__id" name="groups__${len(data.get('groups', []))}__id">
-            <option selected="selected" value="">(None)</option>
-            <py:for each="group in c.groups_available">
-            <option value="${group['id']}" >${group['name']}</option>
-            </py:for>
-          </select>
-        </dd>
-        <dd py:if="not c.groups_available"><em>Cannot add any groups.</em></dd>
-      </dl>
-    </dd>
-    <dt class="tags-label">
-      Tags
-    </dt>
-    <dd class="tags-field">
-      <input class="long autocomplete-tag" id="tag_string" name="tag_string" size="60" type="text"
-=======
   <div class="control-group tags-field">
     <label class="control-label">Tags</label>
     <div class="controls">
-      <input class="long autocomplete-tag" id="tag_string" name="tag_string" size="60" type="text" 
->>>>>>> bfe7c706
+      <input class="long autocomplete-tag" id="tag_string" name="tag_string" size="60" type="text"
                value="${data.get('tag_string') or ', '.join([tag['name'] for tag in data.get('tags', []) if not tag.get('vocabulary_id')])}" />
       <p i18n:msg="">Comma-separated terms that may link this dataset to similar ones. For more information on conventions, see <a href="http://wiki.ckan.org/Managing_Datasets#Tag_Conventions">this wiki page</a>.</p>
       <p>e.g. pollution, rivers, water quality</p>
