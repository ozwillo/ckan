<<<<<<< HEAD
{% extends 'package/base.html' %}
=======
{% extends 'package/edit_base.html' %}
>>>>>>> 5ee2ea17

{% block subtitle %}{{ _('Edit') }} - {{ h.dataset_display_name(pkg) }}{% endblock %}

<<<<<<< HEAD
{% block breadcrumb_content_selected %}{% endblock %}

{% block content_action %}
  {% link_for _('View dataset'), controller='package', action='read', id=pkg.name, class_='btn', icon='eye-open' %}
{% endblock %}

{% block content_primary_nav %}
  {{ h.build_nav_icon('dataset_edit', _('Edit'), id=pkg.name) }}
  {{ h.build_nav_icon('dataset_resource', _('Resources'), id=pkg.name) }}
{% endblock %}

{% block primary_content_inner %}
  {% block form %}{{ c.form | safe }}{% endblock %}
{% endblock %}

{% block breadcrumb_content %}
  {{ super() }}
  <li class="active">{% link_for _('Edit'), controller='package', action='edit', id=pkg.name %}</li>
{% endblock %}

{% block resources_module %}
  {% snippet 'package/snippets/resources.html', pkg=pkg, action='resource_edit' %}
{% endblock %}

{% block secondary_content %}
  {% snippet 'package/snippets/info.html', pkg=pkg, show_resources=true, hide_follow_button=true %}
{% endblock %}
=======
{% block primary_content_inner %}
   {% block form %}{{ c.form | safe }}{% endblock %}
{% endblock %}
>>>>>>> 5ee2ea17
<|MERGE_RESOLUTION|>--- conflicted
+++ resolved
@@ -1,41 +1,5 @@
-<<<<<<< HEAD
-{% extends 'package/base.html' %}
-=======
 {% extends 'package/edit_base.html' %}
->>>>>>> 5ee2ea17
-
-{% block subtitle %}{{ _('Edit') }} - {{ h.dataset_display_name(pkg) }}{% endblock %}
-
-<<<<<<< HEAD
-{% block breadcrumb_content_selected %}{% endblock %}
-
-{% block content_action %}
-  {% link_for _('View dataset'), controller='package', action='read', id=pkg.name, class_='btn', icon='eye-open' %}
-{% endblock %}
-
-{% block content_primary_nav %}
-  {{ h.build_nav_icon('dataset_edit', _('Edit'), id=pkg.name) }}
-  {{ h.build_nav_icon('dataset_resource', _('Resources'), id=pkg.name) }}
-{% endblock %}
 
 {% block primary_content_inner %}
   {% block form %}{{ c.form | safe }}{% endblock %}
-{% endblock %}
-
-{% block breadcrumb_content %}
-  {{ super() }}
-  <li class="active">{% link_for _('Edit'), controller='package', action='edit', id=pkg.name %}</li>
-{% endblock %}
-
-{% block resources_module %}
-  {% snippet 'package/snippets/resources.html', pkg=pkg, action='resource_edit' %}
-{% endblock %}
-
-{% block secondary_content %}
-  {% snippet 'package/snippets/info.html', pkg=pkg, show_resources=true, hide_follow_button=true %}
-{% endblock %}
-=======
-{% block primary_content_inner %}
-   {% block form %}{{ c.form | safe }}{% endblock %}
-{% endblock %}
->>>>>>> 5ee2ea17
+{% endblock %}