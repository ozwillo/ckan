{#
Displays a sidebar module with navigation containing the provided resources.
If no resources are provided then the module will not be displayed.

pkg       - The package dict that owns the resources.
active    - The id of the currently displayed resource.
action    - The resource action to use (default: 'read', meaning route 'resource.read').

Example:

{% snippet "package/snippets/resources.html", pkg=pkg, active=res.id %}

#}
{% set resources = pkg.resources or [] %}
{% if resources %}
  {% block resources %}
    <section class="module module-narrow resources">
      {% block resources_inner %}
        {% block resources_title %}
          <h2 class="module-heading"><i class="fa fa-files-o"></i> {{ _("Resources") }}</h2>
        {% endblock %}
        {% block resources_list %}
          <ul class="list-unstyled nav nav-simple">
            {% for resource in resources %}
              <li class="nav-item{{ ' active' if active == resource.id }}">
<<<<<<< HEAD
                <a href="{{ h.url_for('resource.%s' % (action or 'read'), id=pkg.name, resource_id=resource.id, inner_span=true, **({'activity_id': request.args['activity_id']} if 'activity_id' in request.params else {})) }}">{{ h.resource_display_name(resource)|truncate(25) }}</a>
=======
                {% link_for h.resource_display_name(resource)|truncate(25), named_route='resource.%s' % (action or 'read'), id=pkg.name, resource_id=resource.id, inner_span=true %}
>>>>>>> 828c9b26
              </li>
            {% endfor %}
          </ul>
        {% endblock %}
      {% endblock %}
    </section>
  {% endblock %}
{% endif %}<|MERGE_RESOLUTION|>--- conflicted
+++ resolved
@@ -23,11 +23,7 @@
           <ul class="list-unstyled nav nav-simple">
             {% for resource in resources %}
               <li class="nav-item{{ ' active' if active == resource.id }}">
-<<<<<<< HEAD
                 <a href="{{ h.url_for('resource.%s' % (action or 'read'), id=pkg.name, resource_id=resource.id, inner_span=true, **({'activity_id': request.args['activity_id']} if 'activity_id' in request.params else {})) }}">{{ h.resource_display_name(resource)|truncate(25) }}</a>
-=======
-                {% link_for h.resource_display_name(resource)|truncate(25), named_route='resource.%s' % (action or 'read'), id=pkg.name, resource_id=resource.id, inner_span=true %}
->>>>>>> 828c9b26
               </li>
             {% endfor %}
           </ul>
