<html xmlns:py="http://genshi.edgewall.org/"
  xmlns:xi="http://www.w3.org/2001/XInclude">

  <py:def function="page_title">Packages - ${c.pkg.name}</py:def>

  <py:match path="primarysidebar">
    <div class="box">
      <div class="information">
        <dl class="icons clearfix">
          <dt>${h.icon('user')}</dt>
          <dd>${c.pkg_author_link}</dd>
          <dt>${h.icon('user_grey')}</dt>
          <dd>${c.pkg_maintainer_link}</dd>
          <dt>${h.icon('package')}</dt>
          <dd>Version <strong>${c.pkg.version}</strong></dd>
          <dt>${package_license_icon(c.pkg)}</dt>
          <py:choose test="">
            <dd py:when="c.pkg.license and c.pkg.license.url"><a href="${c.pkg.license.url}">${c.pkg.license.title}</a></dd>
            <dd py:when="c.pkg.license">${c.pkg.license.title}</dd>
            <dd py:when="c.pkg.license_id">${c.pkg.license_id}</dd>
            <dd py:otherwise="">
              License not given
            </dd>
          </py:choose>
          <dt>${package_resources_icon(c.pkg)}</dt>
          <dd>${"Downloadable resources" if c.pkg.resources else "No resources"}</dd>
        </dl>
        <py:if test="c.package_relationships">
          <h3>Related packages</h3>
          <ul>
            <py:for each="pkg, relationship_str in c.package_relationships">
              <li>${h.literal(relationship_str % (h.link_to(pkg.name, h.url_for(controller="package", action="read", id=pkg.name))))}</li>
            </py:for>
          </ul>
        </py:if>
      </div>
    </div>

    <div class="box">
      <h2>Openness:
        <py:choose test="">
        <span py:when="c.pkg.isopen() and c.pkg.resources" class="okd">
          OPEN
        </span>
        <span py:otherwise="">
          NOT OPEN
        </span>
        </py:choose>
      </h2>
      <py:choose test="">
        <p py:when="c.pkg.license_id">
          This package is licensed with
          <py:choose test="">
            <strong py:when="c.pkg.license and c.pkg.license.url"><br /><a href="${c.pkg.license.url}">${c.pkg.license.title}</a></strong>
            <strong py:when="c.pkg.license"><br />${c.pkg.license.title}</strong>
            <strong py:when="c.pkg.license_id"><br />${c.pkg.license_id}</strong>
          </py:choose>
        </p>
        <p py:otherwise="">
          License not given
        </p>
      </py:choose>

      <py:choose>
        <p py:when="c.pkg.isopen() and c.pkg.resources" class="okd">
          <a
            href="http://www.opendefinition.org/okd/"
            title="This package satisfies the Open Knowledge Definition.">
            <img src="http://m.okfn.org/images/ok_buttons/od_80x15_blue.png" alt="[Open Data]" /></a>
          <a
            href="http://www.opendefinition.org/okd/"
            title="This package satisfies the Open Knowledge Definition.">
            <img src="http://m.okfn.org/images/ok_buttons/oc_80x15_blue.png" alt="[Open Content]" /></a>
        </p>
      <div py:otherwise="">
      <h5>Help Make This Package Open!</h5>
      <p>This package is <strong>not open</strong> as it is
      <strong>not openly licensed</strong> or is
      <strong>missing downloadable resources</strong>. Help
      make it open by 
        <a href="http://www.isitopendata.org/enquiry/start/?ckan_package=${c.pkg.name}">starting an enquiry</a>
        using the
        <a href="http://www.isitopendata.org/">Is It Open
          Data service</a>.</p>
      </div>
      </py:choose>
    </div>

    <py:if test="c.auth_for_edit">
    <div class="box">
      <h2>Edit this Package</h2>
        <p>
          Can you help us keep this page up to date?
          If so, why not
          <a href="${h.url_for(controller='package',action='edit',id=c.pkg.name)}">
            update the package information</a>.
        </p>
<<<<<<< HEAD
      </py:if>
      <py:if test="not c.pkg.isopen() or not c.pkg.resources">
        <hr py:if="c.auth_for_edit" />
        <p>
          You can
          <a href="http://www.isitopendata.org/enquiry/start/?ckan_package=${c.pkg.name}">make an enquiry</a>
          about the openness of this package using
          <a href="http://www.isitopendata.org/">Is It Open Data</a>.
        </p>
      </py:if>
=======
    </div>
    </py:if>

    <div class="box">
      <div class="formats">
        <h2>Alternative metadata formats</h2>
        <ul class="clearfix">
          <li>
            <a href="${h.url_for(controller='rest', register='package', action='show', id=c.pkg.name)}">
              <img src="${h.icon_url('page_white_json')}" title="JSON format" alt="JSON" /></a>
          </li>
          <li py:if="config.get('rdf_packages')">
            <a href="${config.get('rdf_packages') + c.pkg.name}">
              <img src="${h.icon_url('page_white_rdf')}" title="RDF format" alt="RDF" />
            </a>
          </li>
        </ul>
      </div>
>>>>>>> a3a5b901
    </div>
  </py:match>

  <div py:match="content" class="package">
    <xi:include href="read_core.html" />
  </div>

  <py:if test="config.get('rdf_packages')">
    <py:def function="optional_head">
      <link rel="alternate" type="application/rdf+xml" title="RDF Version" href="${config['rdf_packages']}${c.pkg.name}" />
    </py:def>
  </py:if>

  <py:def function="optional_feed">
  <link rel="alternate" type="application/atom+xml" title="Package History" href="/package/history/${c.pkg.name}?format=atom&amp;days=7" />
  </py:def>

  <xi:include href="layout.html" />
</html>
<|MERGE_RESOLUTION|>--- conflicted
+++ resolved
@@ -95,18 +95,6 @@
           <a href="${h.url_for(controller='package',action='edit',id=c.pkg.name)}">
             update the package information</a>.
         </p>
-<<<<<<< HEAD
-      </py:if>
-      <py:if test="not c.pkg.isopen() or not c.pkg.resources">
-        <hr py:if="c.auth_for_edit" />
-        <p>
-          You can
-          <a href="http://www.isitopendata.org/enquiry/start/?ckan_package=${c.pkg.name}">make an enquiry</a>
-          about the openness of this package using
-          <a href="http://www.isitopendata.org/">Is It Open Data</a>.
-        </p>
-      </py:if>
-=======
     </div>
     </py:if>
 
@@ -125,7 +113,6 @@
           </li>
         </ul>
       </div>
->>>>>>> a3a5b901
     </div>
   </py:match>
 
