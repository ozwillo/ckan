{% extends "package/base.html" %}

{% block subtitle %}{{ pkg.title or pkg.name }}{% endblock %}

{% block links -%}
    {{ super() }}
    <link rel="alternate" type="application/rdf+xml" href="{{ h.url_for(controller='package', action='read', id=pkg.id, format='rdf', qualified=True) }}"/>
{% endblock -%}

{% block actions_content %}
  {# NOTE: Not implemented in stage 1 #}
  {# <li>{% link_for _('History'), controller='package', action='history', id=pkg.name, class_='btn', icon='undo' %}</li> #}
  {% if h.check_access('package_update', {'id':pkg.id }) %}
    <li>{% link_for _('Edit'), controller='package', action='edit', id=pkg.name, class_='btn btn-primary', icon='wrench' %}</li>
  {% endif %}
  <li>{{ h.follow_button('dataset', pkg.id) }}</li>
{% endblock %}

{% block primary_content %}
  <article class="module prose">
    {% block page_header %}
      <header class="module-content page-header">
        <ul class="nav nav-tabs">
          {% block page_header_tabs %}
            {{ h.build_nav_icon('dataset_read', _('Dataset'), id=pkg.name) }}
            {{ h.build_nav_icon('dataset_activity', _('Activity Stream'), id=pkg.name) }}
            {{ h.build_nav_icon('related_list', _('Related'), id=pkg.name) }}
          {% endblock %}
        </ul>
      </header>
    {% endblock %}
<<<<<<< HEAD

    {% block package_revision_info %}
      {% if c.pkg_revision_id %}
        <div class="module info">
          <p class="module-content">
            {% set timestamp = h.render_datetime(c.pkg_revision_timestamp, with_hours=True) %}
            {% set url = h.url(controller='package', action='read', id=pkg.name) %}

            {% if c.pkg_revision_not_latest %}
              {% trans timestamp=timestamp, url=url %}This is an old revision of this dataset, as edited at {{ timestamp }}. It may differ significantly from the <a href="{{ url }}">current revision</a>.{% endtrans %}
            {% else %}
              {% trans timestamp=timestamp %}This is the current revision of this dataset, as edited at {{ timestamp }}.{% endtrans %}
            {% endif %}
          </p>
        </div>
      {% endif %}
    {% endblock %}

=======
>>>>>>> 8c8680d8
    {% block primary_content_inner %}{% endblock %}
  </article>
{% endblock %}

{% block secondary_content %}

  {% block secondary_help_content %}{% endblock %}

  {% block package_organization %}
    {% if pkg.organization %}
      {% snippet "snippets/organization.html", organization=pkg.organization %}
    {% endif %}
  {% endblock %}

  {% block package_groups %}
    {% if pkg.groups %}
      <div class="module module-narrow">
        <h2 class="module-heading"><i class="icon-folder-open"></i> {{ _('Groups') }}</h2>
        <ul class="nav nav-simple">
          {% for group in pkg.groups %}
            <li class="nav-item">
              <a href="{{ h.url_for(controller='group', action='read', id=group.name) }}">
                {{ group.title or group.name }}
              </a>
            </li>
          {% endfor %}
        </ul>
      </div>
    {% endif %}
  {% endblock %}

  {% block package_social %}
    {% snippet "snippets/social.html" %}
  {% endblock %}

  {% block package_license %}
    {% snippet "snippets/license.html", pkg_dict=pkg %}
  {% endblock %}

{% endblock %}<|MERGE_RESOLUTION|>--- conflicted
+++ resolved
@@ -29,7 +29,6 @@
         </ul>
       </header>
     {% endblock %}
-<<<<<<< HEAD
 
     {% block package_revision_info %}
       {% if c.pkg_revision_id %}
@@ -48,8 +47,6 @@
       {% endif %}
     {% endblock %}
 
-=======
->>>>>>> 8c8680d8
     {% block primary_content_inner %}{% endblock %}
   </article>
 {% endblock %}
