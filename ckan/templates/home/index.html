--- conflicted
+++ resolved
@@ -64,16 +64,7 @@
                 <button type="submit" value="{{ _('Search') }}">Submit</button>
               </span>
             </form>
-<<<<<<< HEAD
             {% block home_tags %}
-              <div class="tags">
-                <h3 class="tag">Popular {{ c.facet_titles.name }}</h3>
-                {% set tags = h.get_facet_items_dict('tags', limit=3) %}
-                {% snippet 'snippets/tag_list.html', tags=tags %}
-              </div>
-            {% endblock %}
-=======
-          </div>
         {% endblock %}
 
         {% block home_tags %}
@@ -81,7 +72,8 @@
               <h3 class="tag">{{ _('Popular Tags') }}</h3>
             {% set tags = h.get_facet_items_dict('tags', limit=3) %}
             {% snippet 'snippets/tag_list.html', tags=tags %}
->>>>>>> f2c8b126
+              </div>
+            {% endblock %}
           </div>
         {% endblock %}
       {% endblock %}
