--- conflicted
+++ resolved
@@ -50,188 +50,6 @@
         (_('Extras'), ['extras']),
         ])
     if is_admin:
-<<<<<<< HEAD
-        pkgs.append(fs.state)
-    if extras:
-        pkgs.append(fs.extras)
-    return pkgs
-
-def get_additional_package_fields():
-    return [ResourcesField('resources').with_renderer(ResourcesRenderer),
-            TagField('tags').with_renderer(TagEditRenderer).validate(tag_name_validator).label('Tags (space separated list)'),
-            ExtrasField('extras').with_renderer(ExtrasRenderer).validate(extras_validator),
-            ]
-
-for fs in (package_fs, package_fs_admin):
-    for field in get_additional_package_fields():
-        fs.append(field)
-
-package_fs.configure(options=get_package_fs_options(package_fs),
-                     include=get_package_fs_include(package_fs))
-package_fs_admin.configure(options=get_package_fs_options(package_fs_admin) + \
-                           [package_fs_admin.state.with_renderer(StateRenderer)],
-                           include=get_package_fs_include(package_fs_admin, is_admin=True))
-
-def get_package_dict(pkg=None, blank=False, fs=None):
-    '''
-    Creates a package dictionary suitable for use with edit_package_dict and
-    deserialization.
-    @param pkg  Package this dict relates to. id is extracted to go into the
-                key prefixes and the package data is used. If None, the dict
-                is for a new package.
-    @param blank  Whether or not you supply a package, this ensures that the
-                  values of the resulting dict are blank.
-    @param fs  Fieldset to use - sets the fields.
-    Resulting dict has keys with a formalchemy prefix, and it should work
-    binding it to a fs and syncing. But whereas formalchemy forms produce a
-    param dicts with "package--extras-0-key":extra-key etc, this method creates
-    a param dict with iterators in the values, so you get something like:
-    "package--extras":{extra-key:extra-value} instead.
-    '''
-    indict = {}
-    if fs is None:
-        fs = get_fieldset(is_admin=False, basic=False)
-
-    if pkg:
-        fs = fs.bind(pkg)
-
-    exclude = ('-id', '-package_tags', '-all_revisions', '-_extras', '-roles', '-ratings')
-
-    for field in fs._fields.values():
-        if not filter(lambda x: field.renderer.name.endswith(x), exclude):
-            if blank:
-                indict[field.renderer.name] = u''
-            else:
-                if field.renderer._value:
-                    indict[field.renderer.name] = field.renderer._value
-                else:
-                    indict[field.renderer.name] = u''
-
-                # some fields don't bind in this way, so do it manually
-                if field.renderer.name.endswith('-extras'):
-                    indict[field.renderer.name] = dict(pkg.extras) if pkg else {}
-                if field.renderer.name.endswith('-tags'):
-                    indict[field.renderer.name] = ' '.join([tag.name for tag in pkg.tags]) if pkg else ''
-                if field.renderer.name.endswith('-resources'):
-                    indict[field.renderer.name] = [{'url':res.url, 'format':res.format, 'description':res.description, 'hash':res.hash} for res in pkg.resources] if pkg else []
-        
-    return indict
-
-def edit_package_dict(dict_, changed_items, id=''):
-    '''
-    Edits package dictionary obtained by "get_package_dict" ready for
-    deserializing.
-    
-    @param dict_ Package dict to be edited
-    @param changed_items Package dict with the changes to be made
-           (keys do not need the "Package-<id>-" prefix)
-    @return Edited dict
-    '''
-    prefix = 'Package-%s-' % id
-    extras_key = prefix + 'extras'
-    tags_key = prefix + 'tags'
-    resources_key = prefix + 'resources'
-    download_url_key = prefix + 'download_url'
-    license_key = prefix + 'license'
-    license_id_key = prefix + 'license_id'
-    for key, value in changed_items.items():
-        if key:
-            if not key.startswith(prefix):
-                key = prefix + key
-            if dict_.has_key(key):
-                if key == extras_key and isinstance(value, dict):
-                    extras = dict_[extras_key]
-                    for e_key, e_value in value.items():
-                        if e_value == None:
-                            if extras.has_key(e_key):
-                                del extras[e_key]
-                            #else:
-                            #    print 'Ignoring deletion - incorrect key'
-                        else:
-                            extras[e_key] = e_value
-                elif key == resources_key and isinstance(value, list):
-                    # REST edit
-                    resources = []
-                    for res in value:
-                        resources.append((res['url'], res['format'], res['description'], res['hash']))
-                    dict_[resources_key] = resources
-                elif key == tags_key and isinstance(value, list):
-                    dict_[key] = ' '.join(value)
-                else:
-                    dict_[key] = value
-            elif key == download_url_key:
-                dict_[resources_key].insert(0, (value, u'', u'', u''))
-                # blank format, description and hash
-            elif key == license_key:
-                license_ = model.License.by_name(value)
-                assert license_, 'License name unknown: %r' % value
-                dict_[license_id_key] = unicode(license_.id)
-    return dict_
-
-def add_to_package_dict(dict_, changed_items, id=''):
-    '''
-    Takes a package dictionary (usually with all fields, but blank content)
-    and adds the changed_items dictionary.
-    '''
-    prefix = 'Package-%s-' % id
-    for key, value in changed_items.items():
-        if key:
-            if not key.startswith(prefix):
-                key = prefix + key
-            dict_[key] = value
-    return dict_
-
-def strip_ids_from_package_dict(dict_, id):
-    '''
-    Takes a package dictionary with field prefix Package-<id>-
-    and makes it Package--
-    '''
-    new_dict = {}
-    prefix = 'Package-%s-' % id
-    for key, value in dict_.items():
-        new_key = key.replace(prefix, 'Package--')
-        new_dict[new_key] = value
-    return new_dict
-    
-
-def validate_package_on_edit(fs, id):
-    # If not changing name, don't validate this field (it will think it
-    # is not unique because name already exists in db). So change it
-    # temporarily to something that will always validate ok.
-    temp_name = None
-    if fs.name.value == id:
-        temp_name = id
-        fs.data['Package-%s-name' % record_id] = u'something_unique'
-    validation = fs.validate()
-    if temp_name:
-        # restore it
-        fs.data['Package-%s-name' % record_id] = temp_name
-
-def get_fieldset(is_admin=False, basic=False, package_form=None):
-    ''' Returns the appropriate fieldset (maybe depending on permissions for
-    the package supplied).
-    @param basic: demand the "basic" fieldset, ignoring config specifying
-                  a particular package_form.
-    @param package_form: specify a particular package_form. Otherwise it
-                  is taken from the config file.
-    '''
-    fs = None
-    if not basic:
-        if package_form is None:
-            package_form = config.get(PACKAGE_FORM_KEY)
-        if package_form == 'gov':
-            if is_admin:
-                fs = ckan.forms.package_gov_fs_admin
-            else:
-                fs = ckan.forms.package_gov_fs
-    if not fs:
-        if is_admin:
-            fs = ckan.forms.package_fs_admin
-        else:
-            fs = ckan.forms.package_fs
-#    print "FS admin=%s package_form=%s basic=%s" % (is_admin, package_form, basic)
-    return fs
-=======
         field_groups[_('Detail')].append('state')
     builder.set_displayed_fields(field_groups)
     builder.set_label_prettifier(prettify)
@@ -244,5 +62,4 @@
 def get_standard_fieldset(is_admin=False):
     '''Returns the package fieldset (optionally with admin fields)'''
 
-    return build_package_form(is_admin=is_admin).get_fieldset()
->>>>>>> a3a5b901
+    return build_package_form(is_admin=is_admin).get_fieldset()