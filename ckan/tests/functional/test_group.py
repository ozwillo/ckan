import re

from nose.tools import assert_equal

from ckan.tests import setup_test_search_index
from ckan.plugins import SingletonPlugin, implements, IGroupController
from ckan import plugins
import ckan.model as model
from ckan.lib.create_test_data import CreateTestData
from ckan.logic import check_access, NotAuthorized, get_action

from pylons import config

from ckan.tests import *
from ckan.tests import setup_test_search_index
from base import FunctionalTestCase
from ckan.tests import search_related, is_search_supported


class MockGroupControllerPlugin(SingletonPlugin):
    implements(IGroupController)

    def __init__(self):
        from collections import defaultdict
        self.calls = defaultdict(int)

    def read(self, entity):
        self.calls['read'] += 1

    def create(self, entity):
        self.calls['create'] += 1

    def edit(self, entity):
        self.calls['edit'] += 1

    def authz_add_role(self, object_role):
        self.calls['authz_add_role'] += 1

    def authz_remove_role(self, object_role):
        self.calls['authz_remove_role'] += 1

    def delete(self, entity):
        self.calls['delete'] += 1

    def before_view(self, data_dict):
        self.calls['before_view'] += 1
        return data_dict


class TestGroup(FunctionalTestCase):

    @classmethod
    def setup_class(self):
        model.Session.remove()
        CreateTestData.create()

    @classmethod
    def teardown_class(self):
        model.repo.rebuild_db()

    def test_atom_feed_page_zero(self):
        group_name = 'deletetest'
        CreateTestData.create_groups([{'name': group_name,
                                       'packages': []}],
                                     admin_user_name='testsysadmin')

        offset = url_for(controller='feed', action='group',
                         id=group_name)
        offset = offset + '?page=0'
        res = self.app.get(offset)
        assert '<feed' in res, res
        assert 'xmlns="http://www.w3.org/2005/Atom"' in res, res
        assert '</feed>' in res, res

    def test_children(self):
        if model.engine_is_sqlite() :
            from nose import SkipTest
            raise SkipTest("Can't use CTE for sqlite")

        group_name = 'deletetest'
        CreateTestData.create_groups([{'name': group_name,
                                       'packages': []},
                                       {'name': "parent_group",
                                       'packages': []}],
                                     admin_user_name='testsysadmin')

        parent = model.Group.by_name("parent_group")
        group = model.Group.by_name(group_name)

        rev = model.repo.new_revision()
        rev.author = "none"

        member = model.Member(group_id=parent.id, table_id=group.id,
                              table_name='group', capacity='member')
        model.Session.add(member)
        model.repo.commit_and_remove()

        offset = url_for(controller='group', action='edit', id=group_name)
        res = self.app.get(offset, status=200,
                           extra_environ={'REMOTE_USER': 'testsysadmin'})
        main_res = self.main_div(res)
        assert 'Edit: %s' % group.title in main_res, main_res
        assert 'value="active" selected' in main_res, main_res

        parent = model.Group.by_name("parent_group")
        assert_equal(len(parent.get_children_groups()), 1)

        # delete
        form = res.forms['group-edit']
        form['state'] = 'deleted'
        res = form.submit('save', status=302,
                          extra_environ={'REMOTE_USER': 'testsysadmin'})

        group = model.Group.by_name(group_name)
        assert_equal(group.state, 'deleted')

        parent = model.Group.by_name("parent_group")
        assert_equal(len(parent.get_children_groups()), 0)

    def test_sorting(self):
        model.repo.rebuild_db()

        pkg1 = model.Package(name="pkg1")
        pkg2 = model.Package(name="pkg2")
        model.Session.add(pkg1)
        model.Session.add(pkg2)

        CreateTestData.create_groups([{'name': "alpha", 'packages': []},
                                       {'name': "beta",
                                        'packages': ["pkg1", "pkg2"]},
                                       {'name': "delta",
                                        'packages': ["pkg1"]},
                                       {'name': "gamma", 'packages': []}],
                                     admin_user_name='testsysadmin')

        context = {'model': model, 'session': model.Session,
                   'user': 'testsysadmin', 'for_view': True,
                   'with_private': False}
        data_dict = {'all_fields': True}
        results = get_action('group_list')(context, data_dict)
        assert results[0]['name'] == u'alpha', results[0]['name']
        assert results[-1]['name'] == u'gamma', results[-1]['name']

        # Test name reverse
        data_dict = {'all_fields': True, 'sort': 'name desc'}
        results = get_action('group_list')(context, data_dict)
        assert results[0]['name'] == u'gamma', results[0]['name']
        assert results[-1]['name'] == u'alpha', results[-1]['name']

        # Test packages reversed
        data_dict = {'all_fields': True, 'sort': 'packages desc'}
        results = get_action('group_list')(context, data_dict)
        assert results[0]['name'] == u'beta', results[0]['name']
        assert results[1]['name'] == u'delta', results[1]['name']

        # Test packages forward
        data_dict = {'all_fields': True, 'sort': 'packages asc'}
        results = get_action('group_list')(context, data_dict)
        assert results[-2]['name'] == u'delta', results[-2]['name']
        assert results[-1]['name'] == u'beta', results[-1]['name']

        # Default ordering for packages
        data_dict = {'all_fields': True, 'sort': 'packages'}
        results = get_action('group_list')(context, data_dict)
        assert results[0]['name'] == u'beta', results[0]['name']
        assert results[1]['name'] == u'delta', results[1]['name']


    def test_mainmenu(self):
        # the home page does a package search so have to skip this test if
        # search is not supported
        if not is_search_supported():
            from nose import SkipTest
            raise SkipTest("Search not supported")

        offset = url_for(controller='home', action='index')
        res = self.app.get(offset)
        assert 'Groups' in res, res
        assert 'Groups</a>' in res, res
        res = res.click(href='/group', index=0)
        assert "Dave's books" in res, res

    def test_index(self):
        offset = url_for(controller='group', action='index')
        res = self.app.get(offset)
        assert re.search('<h1(.*)>\s*Groups', res.body)
        groupname = 'david'
        group = model.Group.by_name(unicode(groupname))
        group_title = group.title
        group_packages_count = len(group.packages())
        group_description = group.description
        self.check_named_element(res, 'tr', group_title,
                                 group_packages_count,
                                 group_description)
        res = res.click(group_title)
        assert groupname in res

    def test_read_non_existent(self):
        name = u'group_does_not_exist'
        offset = url_for(controller='group', action='read', id=name)
        res = self.app.get(offset, status=404)

    def test_read_plugin_hook(self):
        plugin = MockGroupControllerPlugin()
        plugins.load(plugin)
        name = u'david'
        offset = url_for(controller='group', action='read', id=name)
        res = self.app.get(offset, status=200,
                           extra_environ={'REMOTE_USER': 'testsysadmin'})
        assert plugin.calls['read'] == 1, plugin.calls
        plugins.unload(plugin)

    def test_read_and_authorized_to_edit(self):
        name = u'david'
        title = u'Dave\'s books'
        pkgname = u'warandpeace'
        offset = url_for(controller='group', action='read', id=name)
        res = self.app.get(offset, extra_environ={'REMOTE_USER': 'testsysadmin'})
        assert title in res, res
        assert 'edit' in res
        assert name in res

    def test_new_page(self):
        offset = url_for(controller='group', action='new')
        res = self.app.get(offset, extra_environ={'REMOTE_USER': 'testsysadmin'})
        assert 'Add A Group' in res, res


class TestGroupWithSearch(FunctionalTestCase):

    @classmethod
    def setup_class(self):
        setup_test_search_index()
        model.Session.remove()
        CreateTestData.create()

    @classmethod
    def teardown_class(self):
        model.repo.rebuild_db()

    def test_read(self):
        # Relies on the search index being available
        name = u'david'
        title = u'Dave\'s books'
        pkgname = u'warandpeace'
        group = model.Group.by_name(name)
        for group_ref in (group.name, group.id):
            offset = url_for(controller='group', action='read', id=group_ref)
            res = self.app.get(offset)
            main_res = self.main_div(res)
            assert title in res, res
            #assert 'edit' not in main_res, main_res
           # Administrator no longer exists for the group due to auth changes
           # assert 'Administrators' in res, res
           # assert 'russianfan' in main_res, main_res
            assert name in res, res
            no_datasets_found = int(re.search('(\d*) datasets found',
                                    main_res).groups()[0])
            assert_equal(no_datasets_found, 2)
            pkg = model.Package.by_name(pkgname)
            res = res.click(pkg.title)
            assert '%s - Datasets' % pkg.title in res


class TestEdit(FunctionalTestCase):

    @classmethod
    def setup_class(self):
        setup_test_search_index()
        model.Session.remove()
        CreateTestData.create()
        self.groupname = u'david'
        self.packagename = u'testpkg'
        model.repo.new_revision()
        model.Session.add(model.Package(name=self.packagename))
        model.repo.commit_and_remove()


    @classmethod
    def teardown_class(self):
        model.Session.remove()
        model.repo.rebuild_db()
        model.Session.remove()

    def test_0_not_authz(self):
        offset = url_for(controller='group', action='edit', id=self.groupname)
        # 401 gets caught by repoze.who and turned into redirect
        res = self.app.get(offset, status=[302, 401])
        res = res.follow()
        assert res.request.url.startswith('/user/login')

    def test_2_edit(self):
        group = model.Group.by_name(self.groupname)
        offset = url_for(controller='group', action='edit', id=self.groupname)
        print offset
        res = self.app.get(offset, status=200,
                           extra_environ={'REMOTE_USER': 'testsysadmin'})
        assert 'Edit: %s' % group.title in res, res

        form = res.forms['group-edit']
        titlefn = 'title'
        descfn = 'description'
        newtitle = 'xxxxxxx'
        newdesc = '''### Lots of stuff here

Ho ho ho
'''

        form[titlefn] = newtitle
        form[descfn] = newdesc
        pkg = model.Package.by_name(self.packagename)
        form['packages__2__name'] = pkg.name

        res = form.submit('save', status=302,
                          extra_environ={'REMOTE_USER': 'testsysadmin'})
        # should be read page
        # assert 'Groups - %s' % self.groupname in res, res

        model.Session.remove()
        group = model.Group.by_name(self.groupname)
        assert group.title == newtitle, group
        assert group.description == newdesc, group

        # now look at datasets
        assert len(group.packages()) == 3

    def test_3_edit_form_has_new_package(self):
        # check for dataset in autocomplete
        offset = url_for(controller='package', action='autocomplete', q='an')
        res = self.app.get(offset, status=200,
                           extra_environ={'REMOTE_USER': 'testsysadmin'})
        assert 'annakarenina' in res, res
        assert not 'newone' in res, res
        model.repo.new_revision()
        pkg = model.Package(name=u'anewone')
        model.Session.add(pkg)
        model.repo.commit_and_remove()

        model.repo.new_revision()
        pkg = model.Package.by_name(u'anewone')
        user = model.User.by_name(u'testsysadmin')
        model.setup_default_user_roles(pkg, [user])
        model.repo.commit_and_remove()

        res = self.app.get(offset, status=200,
                           extra_environ={'REMOTE_USER': 'testsysadmin'})
        assert 'annakarenina' in res, res
        assert 'newone' in res

    def test_4_new_duplicate_package(self):
        prefix = ''

        # Create group
        group_name = u'testgrp4'
        CreateTestData.create_groups([{'name': group_name,
                                       'packages': [self.packagename]}],
                                     admin_user_name='testsysadmin')

        # Add same package again
        offset = url_for(controller='group', action='edit', id=group_name)
        res = self.app.get(offset, status=200,
                           extra_environ={'REMOTE_USER': 'testsysadmin'})
        fv = res.forms['group-edit']
        fv['packages__1__name'] = self.packagename
        res = fv.submit('save', status=302,
                        extra_environ={'REMOTE_USER': 'testsysadmin'})
        res = res.follow()
        assert group_name in res, res
        model.Session.remove()

        # check package only added to the group once
        group = model.Group.by_name(group_name)
        pkg_names = [pkg.name for pkg in group.packages()]
        assert_equal(pkg_names, [self.packagename])

    def test_edit_plugin_hook(self):
        plugin = MockGroupControllerPlugin()
        plugins.load(plugin)
        offset = url_for(controller='group', action='edit', id=self.groupname)
        res = self.app.get(offset, status=200,
                           extra_environ={'REMOTE_USER': 'testsysadmin'})
        form = res.forms['group-edit']
        group = model.Group.by_name(self.groupname)
        form['title'] = "huhuhu"
        res = form.submit('save', status=302,
                          extra_environ={'REMOTE_USER': 'testsysadmin'})
        assert plugin.calls['edit'] == 1, plugin.calls
        plugins.unload(plugin)

    def test_edit_image_url(self):
        group = model.Group.by_name(self.groupname)
        offset = url_for(controller='group', action='edit', id=self.groupname)
        res = self.app.get(offset, status=200,
                           extra_environ={'REMOTE_USER': 'testsysadmin'})

        form = res.forms['group-edit']
        image_url = u'http://url.to/image_url'
        form['image_url'] = image_url
        res = form.submit('save', status=302,
                          extra_environ={'REMOTE_USER': 'testsysadmin'})

        model.Session.remove()
        group = model.Group.by_name(self.groupname)
        assert group.image_url == image_url, group

    def test_edit_change_name(self):
        group = model.Group.by_name(self.groupname)
        offset = url_for(controller='group', action='edit', id=self.groupname)
        res = self.app.get(offset, status=200,
                           extra_environ={'REMOTE_USER': 'testsysadmin'})
        assert 'Edit: %s' % group.title in res, res

        def update_group(res, name, with_pkg=True):
            form = res.forms['group-edit']
            titlefn = 'title'
            descfn = 'description'
            newtitle = 'xxxxxxx'
            newdesc = '''### Lots of stuff here

    Ho ho ho
    '''
            form[titlefn] = newtitle
            form[descfn] = newdesc
            form['name'] = name
            if with_pkg:
                pkg = model.Package.by_name(self.packagename)
                form['packages__2__name'] = pkg.name

            res = form.submit('save', status=302,
                              extra_environ={'REMOTE_USER': 'testsysadmin'})
        update_group(res, self.groupname, True)
        update_group(res, 'newname', False)

        model.Session.remove()
        group = model.Group.by_name('newname')

        # We have the datasets in the DB, but we should also see that many
        # on the group read page.
        assert len(group.packages()) == 3

        offset = url_for(controller='group', action='read', id='newname')
        res = self.app.get(offset, status=200,
                           extra_environ={'REMOTE_USER': 'testsysadmin'})

        ds = res.body
        ds = ds[ds.index('datasets') - 10: ds.index('datasets') + 10]
        assert '3 datasets found' in res, ds

        # reset the group to how we found it
        offset = url_for(controller='group', action='edit', id='newname')
        res = self.app.get(offset, status=200,
                           extra_environ={'REMOTE_USER': 'testsysadmin'})

        update_group(res, self.groupname, True)

    def test_edit_non_existent(self):
        name = u'group_does_not_exist'
        offset = url_for(controller='group', action='edit', id=name)
        res = self.app.get(offset, status=404)

    def test_delete(self):
        group_name = 'deletetest'
        CreateTestData.create_groups([{'name': group_name,
                                       'packages': [self.packagename]}],
                                     admin_user_name='testsysadmin')

        group = model.Group.by_name(group_name)
        offset = url_for(controller='group', action='edit', id=group_name)
        res = self.app.get(offset, status=200,
                           extra_environ={'REMOTE_USER': 'testsysadmin'})
        main_res = self.main_div(res)
        assert 'Edit: %s' % group.title in main_res, main_res
        assert 'value="active" selected' in main_res, main_res

        # delete
        form = res.forms['group-edit']
        form['state'] = 'deleted'
        res = form.submit('save', status=302,
                          extra_environ={'REMOTE_USER': 'testsysadmin'})

        group = model.Group.by_name(group_name)
        assert_equal(group.state, 'deleted')
        res = self.app.get(offset, status=302)
        res = res.follow()
        assert res.request.url.startswith('/user/login'), res.request.url


class TestNew(FunctionalTestCase):
    groupname = u'david'

    @classmethod
    def setup_class(self):
        model.Session.remove()
        CreateTestData.create()

        self.packagename = u'testpkg'
        model.repo.new_revision()
        model.Session.add(model.Package(name=self.packagename))
        model.repo.commit_and_remove()

    @classmethod
    def teardown_class(self):
        model.Session.remove()
        model.repo.rebuild_db()
        model.Session.remove()

    def test_1_not_authz(self):
        offset = url_for(controller='group', action='new')
        # 401 gets caught by repoze.who and turned into redirect
        res = self.app.get(offset, status=[302, 401])
        res = res.follow()
        assert res.request.url.startswith('/user/login')

    def test_2_new(self):
        prefix = ''
        group_name = u'testgroup'
        group_title = u'Test Title'
        group_description = u'A Description'

        # Open 'Add A Group' page
        offset = url_for(controller='group', action='new')
        res = self.app.get(offset, status=200,
                           extra_environ={'REMOTE_USER': 'testsysadmin'})
        assert 'Add A Group' in res, res
        fv = res.forms['group-edit']
        assert fv[prefix + 'name'].value == '', fv.fields
        assert fv[prefix + 'title'].value == ''
        assert fv[prefix + 'description'].value == ''
        assert fv['packages__0__name'].value == '', \
            fv['Member--package_name'].value

        # Edit form
        fv[prefix + 'name'] = group_name
        fv[prefix + 'title'] = group_title
        fv[prefix + 'description'] = group_description
        pkg = model.Package.by_name(self.packagename)
        fv['packages__0__name'] = pkg.name
        res = fv.submit('save', status=302,
                        extra_environ={'REMOTE_USER': 'testsysadmin'})
        res = res.follow()
        assert '%s' % group_title in res, res

        model.Session.remove()
        group = model.Group.by_name(group_name)
        assert group.title == group_title, group
        assert group.description == group_description, group
        assert len(group.packages()) == 1
        pkg = model.Package.by_name(self.packagename)
        assert group.packages() == [pkg]

    def test_3_new_duplicate_group(self):
        prefix = ''

        # Create group
        group_name = u'testgrp1'
        offset = url_for(controller='group', action='new')
        res = self.app.get(offset, status=200,
                           extra_environ={'REMOTE_USER': 'testsysadmin'})
        assert 'Add A Group' in res, res
        fv = res.forms['group-edit']
        assert fv[prefix + 'name'].value == '', fv.fields
        fv[prefix + 'name'] = group_name
        res = fv.submit('save', status=302,
                        extra_environ={'REMOTE_USER': 'testsysadmin'})
        res = res.follow()
        assert group_name in res, res
        model.Session.remove()

        # Create duplicate group
        group_name = u'testgrp1'
        offset = url_for(controller='group', action='new')
        res = self.app.get(offset, status=200,
                           extra_environ={'REMOTE_USER': 'testsysadmin'})
        assert 'Add A Group' in res, res
        fv = res.forms['group-edit']
        assert fv[prefix + 'name'].value == '', fv.fields
        fv[prefix + 'name'] = group_name
        res = fv.submit('save', status=200,
                        extra_environ={'REMOTE_USER': 'testsysadmin'})
        assert 'Group name already exists' in res, res
        self.check_tag(res, '<form', 'has-errors')
        assert 'class="field_error"' in res, res

    def test_new_plugin_hook(self):
        plugin = MockGroupControllerPlugin()
        plugins.load(plugin)
        offset = url_for(controller='group', action='new')
        res = self.app.get(offset, status=200,
                           extra_environ={'REMOTE_USER': 'testsysadmin'})
        form = res.forms['group-edit']
        form['name'] = "hahaha"
        form['title'] = "huhuhu"
        res = form.submit('save', status=302,
                          extra_environ={'REMOTE_USER': 'testsysadmin'})
        assert plugin.calls['create'] == 1, plugin.calls
        plugins.unload(plugin)

    def test_new_bad_param(self):
        offset = url_for(controller='group', action='new',
                         __bad_parameter='value')
        res = self.app.post(offset, {'save': '1'},
                            extra_environ={'REMOTE_USER': 'testsysadmin'},
                            status=400)
        assert 'Integrity Error' in res.body


class TestRevisions(FunctionalTestCase):
    @classmethod
    def setup_class(self):
        model.Session.remove()
        CreateTestData.create()
        self.name = u'revisiontest1'

        # create pkg
        self.description = [u'Written by Puccini', u'Written by Rossini',
                            u'Not written at all', u'Written again',
                            u'Written off']
        rev = model.repo.new_revision()
        self.grp = model.Group(name=self.name)
        self.grp.description = self.description[0]
        model.Session.add(self.grp)
        model.setup_default_user_roles(self.grp)
        model.repo.commit_and_remove()

        # edit pkg
        for i in range(5)[1:]:
            rev = model.repo.new_revision()
            grp = model.Group.by_name(self.name)
            grp.description = self.description[i]
            model.repo.commit_and_remove()

        self.grp = model.Group.by_name(self.name)

    @classmethod
    def teardown_class(self):
        self.purge_packages([self.name])
        model.repo.rebuild_db()

    def test_0_read_history(self):
        offset = url_for(controller='group', action='history',
                         id=self.grp.name)
        res = self.app.get(offset)
        main_res = self.main_div(res)
        assert self.grp.name in main_res, main_res
        assert 'radio' in main_res, main_res
        latest_rev = self.grp.all_revisions[0]
        oldest_rev = self.grp.all_revisions[-1]
        first_radio_checked_html = \
            '<input checked="checked" id="selected1_%s"' % \
            latest_rev.revision_id
        assert first_radio_checked_html in main_res, '%s %s' % \
            (first_radio_checked_html, main_res)
        last_radio_checked_html = \
            '<input checked="checked" id="selected2_%s"' % \
            oldest_rev.revision_id
        assert last_radio_checked_html in main_res, '%s %s' % \
            (last_radio_checked_html, main_res)

    def test_1_do_diff(self):
        offset = url_for(controller='group', action='history',
                         id=self.grp.name)
        res = self.app.get(offset)
        form = res.forms['group-revisions']
        res = form.submit()
        res = res.follow()
        main_res = self.main_div(res)
        assert 'form-errors' not in main_res.lower(), main_res
        assert 'Revision Differences' in main_res, main_res
        assert self.grp.name in main_res, main_res
        assert "<tr><td>description</td><td><pre>- Written by Puccini\n+" + \
               " Written off</pre></td></tr>" in main_res, main_res

    def test_2_atom_feed(self):
        offset = url_for(controller='group', action='history',
                         id=self.grp.name)
        offset = "%s?format=atom" % offset
        res = self.app.get(offset)
        assert '<feed' in res, res
        assert 'xmlns="http://www.w3.org/2005/Atom"' in res, res
        assert '</feed>' in res, res


class TestOrganizationGroup(FunctionalTestCase):

    @classmethod
    def setup_class(self):
        model.Session.remove()
        CreateTestData.create(auth_profile='publisher')

    @classmethod
    def teardown_class(self):
        model.repo.rebuild_db()

    def test_index(self):
        from pylons import config
        from nose.exc import SkipTest
        if config.get('ckan.auth.profile', '') != 'publisher':
            raise SkipTest('Publisher auth profile not enabled')

        offset = url_for(controller='group', action='index')
        res = self.app.get(offset)
        assert '<h1 class="page_heading">Groups' in res, res
        groupname = 'david'
        group = model.Group.by_name(unicode(groupname))
        group_title = group.title
        group_packages_count = len(group.packages())
        group_description = group.description
        self.check_named_element(res, 'tr', group_title,
                                 group_packages_count,
                                 group_description)
        res = res.click(group_title)
        assert groupname in res
        assert 'organization' == group.type, group.type

    def test_read(self):
        from pylons import config
        from nose.exc import SkipTest
        if config.get('ckan.auth.profile', '') != 'publisher':
            raise SkipTest('Publisher auth profile not enabled')

        # Relies on the search index being available
        setup_test_search_index()
        name = u'david'
        title = u'Dave\'s books'
        pkgname = u'warandpeace'
        group = model.Group.by_name(name)
        assert 'organization' == group.type
        for group_ref in (group.name, group.id):
            offset = url_for(controller='group', action='read', id=group_ref)
            res = self.app.get(offset)
            main_res = self.main_div(res)
            assert title in res, res
            assert 'Administrators' in res, res
            assert 'testsysadmin' in main_res, main_res
            assert name in res, res
            assert '0 datasets found.' in self.strip_tags(main_res), main_res

    def test_read_and_not_authorized_to_edit(self):
        from pylons import config
        from nose.exc import SkipTest
        if config.get('ckan.auth.profile', '') != 'publisher':
            raise SkipTest('Publisher auth profile not enabled')

        name = u'david'
        title = u'Dave\'s books'
        pkgname = u'warandpeace'
        offset = url_for(controller='group', action='edit', id=name)
        res = self.app.get(offset,  status=200,
<<<<<<< HEAD
                           extra_environ={'REMOTE_USER': 'testsysadmin'})
=======
                           extra_environ={'REMOTE_USER': 'russianfan'})


class TestPublisherEdit(FunctionalTestCase):

    @classmethod
    def setup_class(self):
        from ckan.tests.mock_publisher_auth import MockPublisherAuth
        self.auth = MockPublisherAuth()

        model.Session.remove()
        CreateTestData.create(auth_profile='publisher')
        self.groupname = u'david'
        self.packagename = u'testpkg'
        model.repo.new_revision()
        model.Session.add(model.Package(name=self.packagename))
        model.repo.commit_and_remove()

    @classmethod
    def teardown_class(self):
        model.Session.remove()
        model.repo.rebuild_db()
        model.Session.remove()

    def test_0_not_authz(self):
        from pylons import config
        from nose.exc import SkipTest
        if config.get('ckan.auth.profile', '') != 'publisher':
            raise SkipTest('Publisher auth profile not enabled')

        offset = url_for(controller='group', action='edit', id=self.groupname)
        # 401 gets caught by repoze.who and turned into redirect
        res = self.app.get(offset, status=[302, 401])
        res = res.follow()
        assert res.request.url.startswith('/user/login')

    def test_2_edit(self):
        from pylons import config
        from nose.exc import SkipTest
        if config.get('ckan.auth.profile', '') != 'publisher':
            raise SkipTest('Publisher auth profile not enabled')

        group = model.Group.by_name(self.groupname)
        offset = url_for(controller='group', action='edit', id=self.groupname)
        user = model.User.get('russianfan')

        res = self.app.get(offset, status=200,
                           extra_environ={'REMOTE_USER': 'russianfan'})
        assert 'Edit: %s' % group.title in res, res

        form = res.forms['group-edit']
        titlefn = 'title'
        descfn = 'description'
        newtitle = 'xxxxxxx'
        newdesc = '''### Lots of stuff here

Ho ho ho
'''

        form[titlefn] = newtitle
        form[descfn] = newdesc
        pkg = model.Package.by_name(self.packagename)
        form['packages__2__name'] = pkg.name

        res = form.submit('save', status=302,
                          extra_environ={'REMOTE_USER': 'russianfan'})
        # should be read page
        # assert 'Groups - %s' % self.groupname in res, res

        model.Session.remove()
        group = model.Group.by_name(self.groupname)
        assert group.title == newtitle, group
        assert group.description == newdesc, group

        # now look at datasets
        assert len(group.packages()) == 3

    def test_3_edit_form_has_new_package(self):
        # check for dataset in autocomplete
        offset = url_for(controller='package', action='autocomplete', q='an')
        res = self.app.get(offset, status=200,
                           extra_environ={'REMOTE_USER': 'russianfan'})
        assert 'annakarenina' in res, res
        assert not 'newone' in res, res
        model.repo.new_revision()
        pkg = model.Package(name=u'anewone')
        model.Session.add(pkg)
        model.repo.commit_and_remove()

        model.repo.new_revision()
        pkg = model.Package.by_name(u'anewone')
        user = model.User.by_name(u'russianfan')
        model.setup_default_user_roles(pkg, [user])
        model.repo.commit_and_remove()

        res = self.app.get(offset, status=200,
                           extra_environ={'REMOTE_USER': 'russianfan'})
        assert 'annakarenina' in res, res
        assert 'newone' in res

    def test_4_new_duplicate_package(self):
        prefix = ''

        # Create group
        group_name = u'testgrp4'
        CreateTestData.create_groups([{'name': group_name,
                                       'packages': [self.packagename]}],
                                     admin_user_name='russianfan')

        # Add same package again
        offset = url_for(controller='group', action='edit', id=group_name)
        res = self.app.get(offset, status=200,
                           extra_environ={'REMOTE_USER': 'russianfan'})
        fv = res.forms['group-edit']
        fv['packages__1__name'] = self.packagename
        res = fv.submit('save', status=302,
                        extra_environ={'REMOTE_USER': 'russianfan'})
        res = res.follow()
        assert group_name in res, res
        model.Session.remove()

        # check package only added to the group once
        group = model.Group.by_name(group_name)
        pkg_names = [pkg.name for pkg in group.packages()]
        assert_equal(pkg_names, [self.packagename])

    def test_edit_plugin_hook(self):
        plugin = MockGroupControllerPlugin()
        plugins.load(plugin)
        offset = url_for(controller='group', action='edit', id=self.groupname)
        res = self.app.get(offset, status=200,
                           extra_environ={'REMOTE_USER': 'russianfan'})
        form = res.forms['group-edit']
        group = model.Group.by_name(self.groupname)
        form['title'] = "huhuhu"
        res = form.submit('save', status=302,
                          extra_environ={'REMOTE_USER': 'russianfan'})
        assert plugin.calls['edit'] == 1, plugin.calls
        plugins.unload(plugin)

    def test_edit_non_auth(self):
        offset = url_for(controller='group', action='edit', id=self.groupname)
        res = self.app.get(offset, status=[302, 401],
                           extra_environ={'REMOTE_USER': 'non-existent'})

    def test_edit_fail_auth(self):
        context = {'group': model.Group.by_name(self.groupname),
                   'model': model, 'user': 'russianfan'}
        try:
            if self.auth.check_access('group_update', context, {}):
                assert False, "Check access said incorrectly said allowed"
        except NotAuthorized, e:
            pass  # Do nothing as this is what we expected

    def test_edit_success_auth(self):
        userobj = model.User.get('russianfan')
        grp = model.Group.by_name(self.groupname)

        # Monkey patch
        old_method = model.User.get_groups
        def gg(*args, **kwargs):
            return [grp]
        model.User.get_groups = gg
        try:
            context = { 'group': grp, 'model': model, 'user': 'russianfan' }
            try:
                self.auth.check_access('group_update',context, {})
            except NotAuthorized, e:
                assert False, "The user should have access"
        finally:
            model.User.get_groups = old_method

    def test_delete(self):
        group_name = 'deletetest'
        CreateTestData.create_groups([{'name': group_name,
                                       'packages': [self.packagename]}],
                                     admin_user_name='russianfan')

        group = model.Group.by_name(group_name)
        offset = url_for(controller='group', action='edit', id=group_name)
        res = self.app.get(offset, status=200,
                           extra_environ={'REMOTE_USER': 'russianfan'})
        main_res = self.main_div(res)
        assert 'Edit: %s' % group.title in main_res, main_res
        assert 'value="active" selected' in main_res, main_res

        # delete
        form = res.forms['group-edit']
        form['state'] = 'deleted'
        res = form.submit('save', status=302,
                          extra_environ={'REMOTE_USER': 'russianfan'})

        group = model.Group.by_name(group_name)
        assert_equal(group.state, 'deleted')
        res = self.app.get(offset, status=302)
        res = res.follow()
        assert res.request.url.startswith('/user/login'), res.request.url
>>>>>>> 740a0d88
<|MERGE_RESOLUTION|>--- conflicted
+++ resolved
@@ -746,204 +746,4 @@
         pkgname = u'warandpeace'
         offset = url_for(controller='group', action='edit', id=name)
         res = self.app.get(offset,  status=200,
-<<<<<<< HEAD
-                           extra_environ={'REMOTE_USER': 'testsysadmin'})
-=======
-                           extra_environ={'REMOTE_USER': 'russianfan'})
-
-
-class TestPublisherEdit(FunctionalTestCase):
-
-    @classmethod
-    def setup_class(self):
-        from ckan.tests.mock_publisher_auth import MockPublisherAuth
-        self.auth = MockPublisherAuth()
-
-        model.Session.remove()
-        CreateTestData.create(auth_profile='publisher')
-        self.groupname = u'david'
-        self.packagename = u'testpkg'
-        model.repo.new_revision()
-        model.Session.add(model.Package(name=self.packagename))
-        model.repo.commit_and_remove()
-
-    @classmethod
-    def teardown_class(self):
-        model.Session.remove()
-        model.repo.rebuild_db()
-        model.Session.remove()
-
-    def test_0_not_authz(self):
-        from pylons import config
-        from nose.exc import SkipTest
-        if config.get('ckan.auth.profile', '') != 'publisher':
-            raise SkipTest('Publisher auth profile not enabled')
-
-        offset = url_for(controller='group', action='edit', id=self.groupname)
-        # 401 gets caught by repoze.who and turned into redirect
-        res = self.app.get(offset, status=[302, 401])
-        res = res.follow()
-        assert res.request.url.startswith('/user/login')
-
-    def test_2_edit(self):
-        from pylons import config
-        from nose.exc import SkipTest
-        if config.get('ckan.auth.profile', '') != 'publisher':
-            raise SkipTest('Publisher auth profile not enabled')
-
-        group = model.Group.by_name(self.groupname)
-        offset = url_for(controller='group', action='edit', id=self.groupname)
-        user = model.User.get('russianfan')
-
-        res = self.app.get(offset, status=200,
-                           extra_environ={'REMOTE_USER': 'russianfan'})
-        assert 'Edit: %s' % group.title in res, res
-
-        form = res.forms['group-edit']
-        titlefn = 'title'
-        descfn = 'description'
-        newtitle = 'xxxxxxx'
-        newdesc = '''### Lots of stuff here
-
-Ho ho ho
-'''
-
-        form[titlefn] = newtitle
-        form[descfn] = newdesc
-        pkg = model.Package.by_name(self.packagename)
-        form['packages__2__name'] = pkg.name
-
-        res = form.submit('save', status=302,
-                          extra_environ={'REMOTE_USER': 'russianfan'})
-        # should be read page
-        # assert 'Groups - %s' % self.groupname in res, res
-
-        model.Session.remove()
-        group = model.Group.by_name(self.groupname)
-        assert group.title == newtitle, group
-        assert group.description == newdesc, group
-
-        # now look at datasets
-        assert len(group.packages()) == 3
-
-    def test_3_edit_form_has_new_package(self):
-        # check for dataset in autocomplete
-        offset = url_for(controller='package', action='autocomplete', q='an')
-        res = self.app.get(offset, status=200,
-                           extra_environ={'REMOTE_USER': 'russianfan'})
-        assert 'annakarenina' in res, res
-        assert not 'newone' in res, res
-        model.repo.new_revision()
-        pkg = model.Package(name=u'anewone')
-        model.Session.add(pkg)
-        model.repo.commit_and_remove()
-
-        model.repo.new_revision()
-        pkg = model.Package.by_name(u'anewone')
-        user = model.User.by_name(u'russianfan')
-        model.setup_default_user_roles(pkg, [user])
-        model.repo.commit_and_remove()
-
-        res = self.app.get(offset, status=200,
-                           extra_environ={'REMOTE_USER': 'russianfan'})
-        assert 'annakarenina' in res, res
-        assert 'newone' in res
-
-    def test_4_new_duplicate_package(self):
-        prefix = ''
-
-        # Create group
-        group_name = u'testgrp4'
-        CreateTestData.create_groups([{'name': group_name,
-                                       'packages': [self.packagename]}],
-                                     admin_user_name='russianfan')
-
-        # Add same package again
-        offset = url_for(controller='group', action='edit', id=group_name)
-        res = self.app.get(offset, status=200,
-                           extra_environ={'REMOTE_USER': 'russianfan'})
-        fv = res.forms['group-edit']
-        fv['packages__1__name'] = self.packagename
-        res = fv.submit('save', status=302,
-                        extra_environ={'REMOTE_USER': 'russianfan'})
-        res = res.follow()
-        assert group_name in res, res
-        model.Session.remove()
-
-        # check package only added to the group once
-        group = model.Group.by_name(group_name)
-        pkg_names = [pkg.name for pkg in group.packages()]
-        assert_equal(pkg_names, [self.packagename])
-
-    def test_edit_plugin_hook(self):
-        plugin = MockGroupControllerPlugin()
-        plugins.load(plugin)
-        offset = url_for(controller='group', action='edit', id=self.groupname)
-        res = self.app.get(offset, status=200,
-                           extra_environ={'REMOTE_USER': 'russianfan'})
-        form = res.forms['group-edit']
-        group = model.Group.by_name(self.groupname)
-        form['title'] = "huhuhu"
-        res = form.submit('save', status=302,
-                          extra_environ={'REMOTE_USER': 'russianfan'})
-        assert plugin.calls['edit'] == 1, plugin.calls
-        plugins.unload(plugin)
-
-    def test_edit_non_auth(self):
-        offset = url_for(controller='group', action='edit', id=self.groupname)
-        res = self.app.get(offset, status=[302, 401],
-                           extra_environ={'REMOTE_USER': 'non-existent'})
-
-    def test_edit_fail_auth(self):
-        context = {'group': model.Group.by_name(self.groupname),
-                   'model': model, 'user': 'russianfan'}
-        try:
-            if self.auth.check_access('group_update', context, {}):
-                assert False, "Check access said incorrectly said allowed"
-        except NotAuthorized, e:
-            pass  # Do nothing as this is what we expected
-
-    def test_edit_success_auth(self):
-        userobj = model.User.get('russianfan')
-        grp = model.Group.by_name(self.groupname)
-
-        # Monkey patch
-        old_method = model.User.get_groups
-        def gg(*args, **kwargs):
-            return [grp]
-        model.User.get_groups = gg
-        try:
-            context = { 'group': grp, 'model': model, 'user': 'russianfan' }
-            try:
-                self.auth.check_access('group_update',context, {})
-            except NotAuthorized, e:
-                assert False, "The user should have access"
-        finally:
-            model.User.get_groups = old_method
-
-    def test_delete(self):
-        group_name = 'deletetest'
-        CreateTestData.create_groups([{'name': group_name,
-                                       'packages': [self.packagename]}],
-                                     admin_user_name='russianfan')
-
-        group = model.Group.by_name(group_name)
-        offset = url_for(controller='group', action='edit', id=group_name)
-        res = self.app.get(offset, status=200,
-                           extra_environ={'REMOTE_USER': 'russianfan'})
-        main_res = self.main_div(res)
-        assert 'Edit: %s' % group.title in main_res, main_res
-        assert 'value="active" selected' in main_res, main_res
-
-        # delete
-        form = res.forms['group-edit']
-        form['state'] = 'deleted'
-        res = form.submit('save', status=302,
-                          extra_environ={'REMOTE_USER': 'russianfan'})
-
-        group = model.Group.by_name(group_name)
-        assert_equal(group.state, 'deleted')
-        res = self.app.get(offset, status=302)
-        res = res.follow()
-        assert res.request.url.startswith('/user/login'), res.request.url
->>>>>>> 740a0d88
+                           extra_environ={'REMOTE_USER': 'testsysadmin'})