--- conflicted
+++ resolved
@@ -115,11 +115,7 @@
         indict['Package--name'] = u'testname'
         indict['Package--notes'] = u'some new notes'
         indict['Package--tags'] = u'russian tolstoy, ' + newtagname,
-<<<<<<< HEAD
-        indict['Package--license_id'] = u'agpl-v3'
-=======
         indict['Package--license_id'] = u'gpl-3.0'
->>>>>>> e9413a47
         indict['Package--extras-newfield0-key'] = u'testkey'
         indict['Package--extras-newfield0-value'] = u'testvalue'
         indict['Package--resources-0-url'] = u'http:/1'
@@ -166,11 +162,7 @@
         indict[prefix + 'name'] = u'annakaren'
         indict[prefix + 'notes'] = u'new notes'
         indict[prefix + 'tags'] = u'russian ' + newtagname
-<<<<<<< HEAD
-        indict[prefix + 'license_id'] = u'agpl-v3'
-=======
         indict[prefix + 'license_id'] = u'gpl-3.0'
->>>>>>> e9413a47
         indict[prefix + 'extras-newfield0-key'] = u'testkey'
         indict[prefix + 'extras-newfield0-value'] = u'testvalue'
         indict[prefix + 'resources-0-url'] = u'http:/1'
