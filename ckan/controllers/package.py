import logging
import genshi
import simplejson

from ckan.lib.base import *
from ckan.controllers.base import CkanBaseController, ValidationException
from ckan.lib.search import Search, SearchOptions
import ckan.forms
import ckan.authz

logger = logging.getLogger('ckan.controllers')

class PackageController(CkanBaseController):
    authorizer = ckan.authz.Authorizer()
    
    def index(self):
        c.package_count = model.Package.query.count()
        return render('package/index')

    def list(self, id=0, format='html'):
        c.format = format
        return self._paginate_list('package', id, 'package/list',
            ['name', 'title'])

    def search(self):
        request_params = dict(request.params)
        c.show_results = False
        if request_params.has_key('q'):
            c.q = request_params['q']
            c.open_only = request_params.has_key('open_only')
            c.downloadable_only = request_params.has_key('downloadable_only')
            options = SearchOptions({'q':c.q,
                                     'filter_by_openness':c.open_only,
                                     'filter_by_downloadable':c.downloadable_only,
                                     'return_objects':True,
                                     })
            results = Search().run(options)
            c.packages = results['results']
            c.package_count = results['count']

            options.entity = 'tag'
            results = Search().run(options)
            c.tags = results['results']
            c.tags_count = results['count']

            c.show_results = True
        return render('package/search')

    def read(self, id):
        c.pkg = model.Package.by_name(id)
        if c.pkg is None:
            abort(404, '404 Not Found')
        
<<<<<<< HEAD
        auth_for_read = self.authorizer.am_authorized(c, model.Action.READ, c.pkg)
        if not auth_for_read:
            print 'Unauthorized to read %s' % id
=======
        am_authz = self.authorizer.am_authorized(c, model.Action.READ, c.pkg)
        if not am_authz:
>>>>>>> 254b1276
            abort(401, 'Unauthorized to read %s' % id)        

        c.auth_for_authz = self.authorizer.am_authorized(c, model.Action.EDIT_PERMISSIONS, c.pkg)
        c.auth_for_edit = self.authorizer.am_authorized(c, model.Action.EDIT, c.pkg)

        fs = ckan.forms.package_fs.bind(c.pkg)
        c.content = genshi.HTML(self._render_package(fs))

        return render('package/read')

    def history(self, id):
        c.pkg = model.Package.by_name(id)
        if not c.pkg:
            abort(404, '404 Not Found')
        c.revisions = c.pkg.all_revisions
        return render('package/history')

    def new(self):
        c.has_autocomplete = True
        c.error = ''

        if request.params.has_key('commit'):
            record = model.Package
            fs = ckan.forms.package_fs.bind(record, data=request.params or None)
            try:
                self._update(fs, id, record.id)                
                c.pkgname = fs.name.value

                # TODO replace default user roles when we have it in the wui
                pkg = model.Package.by_name(c.pkgname)
                admins = []
                if c.user:
                    user = model.User.by_name(c.user)
                    if user:
                        admins = [user]
                model.setup_default_user_roles(pkg, admins)
                
                h.redirect_to(action='read', id=c.pkgname)
            except ValidationException, error:
                c.error, fs = error.args
                c.form = self._render_edit_form(fs)
                return render('package/edit')

        # use request params even when starting to allow posting from "outside"
        # (e.g. bookmarklet)
        if request.params:
            data = ckan.forms.edit_package_dict(ckan.forms.get_package_dict(), request.params)
            fs = ckan.forms.package_fs.bind(data=data)
        else:
            fs = ckan.forms.package_fs
        c.form = self._render_edit_form(fs)
        if 'preview' in request.params:
            c.preview = genshi.HTML(self._render_package(fs))
        return render('package/new')

    def edit(self, id=None): # allow id=None to allow posting
        # TODO: refactor to avoid duplication between here and new
        c.has_autocomplete = True
        c.error = ''

        pkg = model.Package.by_name(id)
        if pkg is None:
            abort(404, '404 Not Found')
        am_authz = self.authorizer.am_authorized(c, model.Action.EDIT, pkg)
        if not am_authz:
            abort(401, 'User %r unauthorized to edit %s' % (c.user, id))

        if not 'commit' in request.params and not 'preview' in request.params:
            # edit
            c.pkg = pkg
                
            fs = ckan.forms.package_fs.bind(c.pkg)
            c.form = self._render_edit_form(fs)
            return render('package/edit')
        elif request.params.has_key('commit'):
            # id is the name (pre-edited state)
            c.pkgname = id
            params = dict(request.params) # needed because request is nested
                                          # multidict which is read only
            c.fs = ckan.forms.package_fs.bind(pkg, data=params or None)
            try:
                self._update(c.fs, id, pkg.id)
                # do not use pkgname from id as may have changed
                c.pkgname = c.fs.name.value
                h.redirect_to(action='read', id=c.pkgname)
            except ValidationException, error:
                c.error, fs = error.args
                c.form = self._render_edit_form(fs)
                return render('package/edit')
        else: # Must be preview
            c.pkgname = id
            fs = ckan.forms.package_fs.bind(pkg, data=request.params)
            c.form = self._render_edit_form(fs)
            c.preview = genshi.HTML(self._render_package(fs))
            return render('package/edit')

    def authz(self, id):
        pkg = model.Package.by_name(id)
        if pkg is None:
            abort(404, '404 Not Found')
        c.pkgname = pkg.name

        c.authz_editable = self.authorizer.am_authorized(c, model.Action.EDIT_PERMISSIONS, pkg)
        if not c.authz_editable:
            abort(401, '401 Access denied')                

        if 'commit' in request.params: # form posted
            # needed because request is nested
            # multidict which is read only
            params = dict(request.params)
            c.fs = ckan.forms.authz_fs.bind(pkg.roles, data=params or None)
            try:
                self._update_authz(c.fs, id, pkg.id)
                h.redirect_to(action='read', id=pkg.name)
            except ValidationException, error:
                c.error, fs = error.args
                c.form = self._render_authz_form(fs)
                return render('package/authz')
        elif 'role_to_delete' in request.params:
            pkgrole_id = request.params['role_to_delete']
            pkgrole = model.PackageRole.query.get(pkgrole_id)
            if pkgrole is None:
                c.message = 'Error: No role found with that id'
            else:
                pkgrole.purge()
                model.Session.commit()
                c.message = u'Deleted role %s for user %s' % (pkgrole.role,
                        pkgrole.user)
            # retrieve pkg again ...
            # pkg = model.Package.by_name(id)

        fs = ckan.forms.authz_fs.bind(pkg.roles)
        c.form = self._render_authz_form(fs)
        return render('package/authz')
            

    def _render_edit_form(self, fs):
        # errors arrive in c.error and fs.errors
        c.form = fs.render()
        return render('package/edit_form')

    def _render_authz_form(self, fs):
        # errors arrive in c.error and fs.errors
        c.form = fs.render()
        return render('package/authz_form')
        
    def _is_locked(pkgname, self):
        # allow non-existent name -- never happens but allows test of 'bad'
        # update (test_update in test_package.py) to work normally :)
        if pkgname == 'mis-uiowa':
            msg = 'This package is temporarily locked and cannot be edited'
            raise msg
        return ''

    def _is_spam(self, log_message):
        if log_message and 'http:' in log_message:
            return True
        return False

    def _update(self, fs, id, record_id):
        '''
        Writes the POST data (associated with a package edit) to the database
        @input c.error
        '''
        error_msg = self._is_locked(fs.name.value)
        if error_msg:
            raise Exception(error_msg)

        log_message = request.params['log_message']
        if self._is_spam(log_message):
            error_msg = 'This commit looks like spam'
            # TODO: make this into a UserErrorMessage or the like
            raise Exception(error_msg)

        validation = fs.validate_on_edit(id, record_id)
        if not validation:
            errors = []            
            for field, err_list in fs.errors.items():
                errors.append("%s:%s" % (field.name, ";".join(err_list)))
            c.error = ', '.join(errors)
            c.form = self._render_edit_form(fs)
            raise ValidationException(c.error, fs)

        try:
            rev = model.repo.new_revision()
            rev.author = c.author
            rev.message = log_message
            fs.sync()
        except Exception, inst:
            model.Session.rollback()
            raise
        else:
            model.Session.commit()

    def _update_authz(self, fs, id, record_id):
        validation = fs.validate()
        if not validation:
            errors = []            
            for row, err in fs.errors.items():
                errors.append(err)
            c.error = ', '.join(errors)
            c.form = self._render_edit_form(fs)
            raise ValidationException(c.error, fs)
        try:
            fs.sync()
        except Exception, inst:
            model.Session.rollback()
            raise
        else:
            model.Session.commit()

    def _render_package(self, fs):
        # Todo: More specific error handling (don't catch-all and set 500)?
#        try:
            c.pkg_name = fs.name.value
            c.pkg_version = fs.version.value
            c.pkg_title = fs.title.value
            c.pkg_url = fs.url.value
            c.pkg_download_url = fs.download_url.value
            c.pkg_author = fs.author.value
            c.pkg_author_email = fs.author_email.value
            c.pkg_maintainer = fs.maintainer.value
            c.pkg_maintainer_email = fs.maintainer_email.value
            if fs.license.value:
                c.pkg_license = model.License.query.get(fs.license.value).name
            else:
                c.pkg_license = None
            if fs.tags.value:
                c.pkg_tags = [tag.name for tag in fs.tags.value]
            elif fs.model.tags:
                c.pkg_tags = [tag.name for tag in fs.model.tags]
            else:
                c.pkg_tags = []
##            if fs.groups.value:
##                c.pkg_groups = [group.name for group in fs.groups.value]
            if fs.model.groups:
                c.pkg_groups = [group.name for group in fs.model.groups]
            else:
                c.pkg_groups = []
            import ckan.misc
            format = ckan.misc.MarkdownFormat()
            notes_formatted = format.to_html(fs.notes.value)
            notes_formatted = genshi.HTML(notes_formatted)
            c.pkg_notes_formatted = notes_formatted
            preview = render('package/read_content')
#        except Exception, inst:
#            self.status_code = 500
#            preview = 'There was an error rendering the package: %s' % inst
            return preview



<|MERGE_RESOLUTION|>--- conflicted
+++ resolved
@@ -9,6 +9,9 @@
 import ckan.authz
 
 logger = logging.getLogger('ckan.controllers')
+
+class ValidationException(Exception):
+    pass
 
 class PackageController(CkanBaseController):
     authorizer = ckan.authz.Authorizer()
@@ -51,14 +54,8 @@
         if c.pkg is None:
             abort(404, '404 Not Found')
         
-<<<<<<< HEAD
         auth_for_read = self.authorizer.am_authorized(c, model.Action.READ, c.pkg)
         if not auth_for_read:
-            print 'Unauthorized to read %s' % id
-=======
-        am_authz = self.authorizer.am_authorized(c, model.Action.READ, c.pkg)
-        if not am_authz:
->>>>>>> 254b1276
             abort(401, 'Unauthorized to read %s' % id)        
 
         c.auth_for_authz = self.authorizer.am_authorized(c, model.Action.EDIT_PERMISSIONS, c.pkg)
