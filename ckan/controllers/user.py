--- conflicted
+++ resolved
@@ -221,7 +221,6 @@
         return render('user/login.html')
     
     def logged_in(self):
-<<<<<<< HEAD
         if c.user:
             context = {'model': model,
                        'user': c.user}
@@ -234,13 +233,6 @@
             response.set_cookie("ckan_display_name", user_dict['display_name'])
             response.set_cookie("ckan_apikey", user_dict['apikey'])
             h.flash_success(_("Welcome back, %s") % user_dict['display_name'])
-=======
-        if c.userobj:
-            response.set_cookie("ckan_user", c.userobj.name)
-            response.set_cookie("ckan_display_name", c.userobj.display_name)
-            response.set_cookie("ckan_apikey", c.userobj.apikey)
-            h.flash_success(_("Welcome back, %s") % c.userobj.display_name)
->>>>>>> 116dd075
             h.redirect_to(controller='user', action='me', id=None)
         else:
             h.flash_error('Login failed. Bad username or password.')
@@ -252,86 +244,16 @@
         response.delete_cookie("ckan_display_name")
         response.delete_cookie("ckan_apikey")
         return render('user/logout.html')
-<<<<<<< HEAD
-=======
-
-    def edit(self, id=None):
-        if id is not None:
-            user = model.User.get(id)
-        else:
-            user = c.userobj
-        if user is None:
-            abort(404)
-        currentuser = c.userobj
-        if not (ckan.authz.Authorizer().is_sysadmin(unicode(c.user)) or user == currentuser):
-            abort(401)
-        c.userobj = user
-        if not 'save' in request.params and not 'preview' in request.params:
-            c.user_about = user.about
-            c.user_fullname = user.fullname
-            c.user_email = user.email
-        elif 'preview' in request.params:
-            about = request.params.getone('about')
-            c.preview = self._format_about(about)
-            c.user_about = about
-            c.user_fullname = request.params.getone('fullname')
-            c.user_email = request.params.getone('email')
-        elif 'save' in request.params:
-            try:
-                about = request.params.getone('about')
-                if 'http://' in about or 'https://' in about:
-                    msg = _('Edit not allowed as it looks like spam. Please avoid links in your description.')
-                    h.flash_error(msg)
-                    c.user_about = about
-                    c.user_fullname = request.params.getone('fullname')
-                    c.user_email = request.params.getone('email')
-                    return render('user/edit.html')
-                user.about = about
-                user.fullname = request.params.getone('fullname')
-                user.email = request.params.getone('email')
-                try:
-                    password = self._get_form_password()
-                    if password: 
-                        user.password = password
-                except ValueError, ve:
-                    h.flash_error(ve)
-                    return render('user/edit.html')
-            except Exception, inst:
-                model.Session.rollback()
-                raise
-            else:
-                model.Session.commit()
-                h.flash_notice(_("Your account has been updated."))
-            response.set_cookie("ckan_display_name", user.display_name)
-            h.redirect_to(controller='user', action='read', id=user.id)
-            
-        return render('user/edit.html')
->>>>>>> 116dd075
     
     def request_reset(self):
         if request.method == 'POST':
             id = request.params.get('user')
-<<<<<<< HEAD
 
             context = {'model': model,
                        'user': c.user}
 
             data_dict = {'id':id}
 
-=======
-            user = model.User.get(id)
-            if user is None and id and len(id)>2:
-                q = model.User.search(id)
-                if q.count() == 1:
-                    user = q.one()
-                elif q.count() > 1:
-                    users = ' '.join([user.name for user in q])
-                    h.flash_error(_('"%s" matched several users') % (id))
-                    return render("user/request_reset.html")
-            if user is None:
-                h.flash_error(_('No such user: %s') % id)
-                return render("user/request_reset.html")
->>>>>>> 116dd075
             try:
                 user_dict = get.user_show(context,data_dict)
                 user_obj = context['user_obj']
@@ -362,17 +284,10 @@
             abort(404, _('User not found'))
 
         c.reset_key = request.params.get('key')
-<<<<<<< HEAD
         if not mailer.verify_reset_link(user_obj, c.reset_key):
             h.flash_error(_('Invalid reset key. Please try again.'))
             abort(403)
 
-=======
-        if not mailer.verify_reset_link(user, c.reset_key):
-            msg = _('Invalid reset key. Please try again.')
-            h.flash_error(msg)
-            abort(403, msg.encode('utf8'))
->>>>>>> 116dd075
         if request.method == 'POST':
             try:
                 context['reset_password'] = True 
