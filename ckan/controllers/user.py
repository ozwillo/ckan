--- conflicted
+++ resolved
@@ -260,12 +260,8 @@
             h.flash_success(_("%s is now logged in") % user_dict['display_name'])
             return self.me()
         else:
-<<<<<<< HEAD
-            h.flash_error(_('Login failed. Bad username or password.'))
-=======
             h.flash_error('Login failed. Bad username or password.' + \
                           ' (Or if using OpenID, it hasn\'t been associated with a user account.)')
->>>>>>> ed68f363
             h.redirect_to(controller='user', action='login')
           
     def logged_out(self):
