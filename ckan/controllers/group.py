import logging
import genshi
import datetime
from urllib import urlencode

from ckan.lib.base import BaseController, c, model, request, render, h, g
from ckan.lib.base import ValidationException, abort, gettext
from pylons.i18n import get_lang, _
from ckan.lib.helpers import Page
from ckan.lib.navl.dictization_functions import DataError, unflatten, validate
from ckan.logic import NotFound, NotAuthorized, ValidationError
from ckan.logic import check_access, get_action
from ckan.logic import tuplize_dict, clean_dict, parse_params
import ckan.forms
import ckan.logic.action.get
import ckan.lib.search as search

from ckan.lib.plugins import lookup_group_plugin

log = logging.getLogger(__name__)


class GroupController(BaseController):

    ## hooks for subclasses

    def _group_form(self, group_type=None):
        return lookup_group_plugin(group_type).group_form()

    def _form_to_db_schema(self, group_type=None):
        return lookup_group_plugin(group_type).form_to_db_schema()

    def _db_to_form_schema(self, group_type=None):
        '''This is an interface to manipulate data from the database
        into a format suitable for the form (optional)'''
        return lookup_group_plugin(group_type).form_to_db_schema()

    def _setup_template_variables(self, context, data_dict, group_type=None):
        return lookup_group_plugin(group_type).\
        setup_template_variables(context, data_dict)

    def _new_template(self, group_type):
        return lookup_group_plugin(group_type).new_template()

    def _index_template(self, group_type):
        return lookup_group_plugin(group_type).index_template()

    def _read_template(self, group_type):
        return lookup_group_plugin(group_type).read_template()

    def _history_template(self, group_type):
        return lookup_group_plugin(group_type).history_template()

    ## end hooks

    def _guess_group_type(self, expecting_name=False):
        """
            Guess the type of group from the URL handling the case
            where there is a prefix on the URL (such as /data/organization)
        """
        parts = [x for x in request.path.split('/') if x]

        idx = -1
        if expecting_name:
            idx = -2

        gt = parts[idx]
        if gt == 'group':
            gt = None

        return gt

    def index(self):
        group_type = self._guess_group_type()

        context = {'model': model, 'session': model.Session,
                   'user': c.user or c.author, 'for_view': True,
                   'with_private': False}

        data_dict = {'all_fields': True}

        try:
            check_access('site_read', context)
        except NotAuthorized:
            abort(401, _('Not authorized to see this page'))

        results = get_action('group_list')(context, data_dict)

        c.page = Page(
            collection=results,
            page=request.params.get('page', 1),
            url=h.pager_url,
            items_per_page=20
        )
        return render(self._index_template(group_type))

    def read(self, id):
        from ckan.lib.search import SearchError
        group_type = self._get_group_type(id.split('@')[0])
        context = {'model': model, 'session': model.Session,
                   'user': c.user or c.author,
                   'schema': self._form_to_db_schema(group_type=group_type),
                   'for_view': True}
        data_dict = {'id': id}
        # unicode format (decoded from utf8)
        q = c.q = request.params.get('q', '')

        try:
            c.group_dict = get_action('group_show')(context, data_dict)
            c.group = context['group']
        except NotFound:
            abort(404, _('Group not found'))
        except NotAuthorized:
            abort(401, _('Unauthorized to read group %s') % id)

        # Search within group
        q += ' groups: "%s"' % c.group_dict.get('name')

        try:
            description_formatted = ckan.misc.MarkdownFormat().to_html(
            c.group_dict.get('description', ''))
            c.description_formatted = genshi.HTML(description_formatted)
        except Exception, e:
            error_msg = "<span class='inline-warning'>%s</span>" %\
                        _("Cannot render description")
            c.description_formatted = genshi.HTML(error_msg)

        c.group_admins = self.authorizer.get_admins(c.group)

        context['return_query'] = True

        limit = 20
        try:
            page = int(request.params.get('page', 1))
        except ValueError, e:
            abort(400, ('"page" parameter must be an integer'))

        # most search operations should reset the page counter:
        params_nopage = [(k, v) for k, v in request.params.items()
                         if k != 'page']

        def search_url(params):
            url = h.url_for(controller='group', action='read',
                            id=c.group_dict.get('name'))
            params = [(k, v.encode('utf-8') if isinstance(v, basestring)
                       else str(v)) for k, v in params]
            return url + u'?' + urlencode(params)

        def drill_down_url(**by):
            return h.drill_down_url(alternative_url=None,
                                    controller='group', action='read',
                                    id=c.group_dict.get('name'), **by)

        c.drill_down_url = drill_down_url

        def remove_field(key, value=None, replace=None):
<<<<<<< HEAD
            """
            Remove a key from the current search parameters. A specific
            key/value pair can be removed by passing a second value argument
            otherwise all pairs matching the key will be removed.
            If replace is given then a new param key=replace will be added.
            """
            params = list(params_nopage)
            if value:
                params.remove((key, value))
            else:
              [params.remove((k, v)) for (k, v) in params[:] if k==key]
            if replace is not None:
                params.append((key, replace))
            return search_url(params)
=======
            return h.remove_field(key, value=value, replace=replace,
                                  controller='group', action='read',
                                  id=c.group_dict.get('name'))
>>>>>>> eabd99db

        c.remove_field = remove_field

        def pager_url(q=None, page=None):
            params = list(params_nopage)
            params.append(('page', page))
            return search_url(params)

        try:
            c.fields = []
            search_extras = {}
            for (param, value) in request.params.items():
                if not param in ['q', 'page'] \
                        and len(value) and not param.startswith('_'):
                    if not param.startswith('ext_'):
                        c.fields.append((param, value))
                        q += ' %s: "%s"' % (param, value)
                    else:
                        search_extras[param] = value

            fq = 'capacity:"public"'
            if (c.userobj and c.group and c.userobj.is_in_group(c.group)):
                fq = ''
                context['ignore_capacity_check'] = True

            data_dict = {
                'q': q,
                'fq': fq,
                'facet.field': g.facets,
                'rows': limit,
                'start': (page - 1) * limit,
                'extras': search_extras
            }

            query = get_action('package_search')(context, data_dict)

            c.page = h.Page(
                collection=query['results'],
                page=page,
                url=pager_url,
                item_count=query['count'],
                items_per_page=limit
            )
            c.facets = query['facets']
            c.search_facets = query['search_facets']
            c.facet_titles = {'groups' : _('Groups'),
                              'tags' : _('Tags'),
                              'res_format' : _('Formats'),
                              'license' : _('Licence'), }
            c.search_facets_limits = {}
            for facet in c.facets.keys():
                limit = int(request.params.get('_%s_limit' % facet, 10))
                c.search_facets_limits[facet] = limit
            c.page.items = query['results']
        except SearchError, se:
            log.error('Group search error: %r', se.args)
            c.query_error = True
            c.facets = {}
            c.page = h.Page(collection=[])

        # Add the group's activity stream (already rendered to HTML) to the
        # template context for the group/read.html template to retrieve later.
        c.group_activity_stream = \
            get_action('group_activity_list_html')(context,
                                                   {'id': c.group_dict['id']})

        return render(self._read_template(c.group_dict['type']))

    def new(self, data=None, errors=None, error_summary=None):
        group_type = self._guess_group_type(True)
        if data:
            data['type'] = group_type

        context = {'model': model, 'session': model.Session,
                   'user': c.user or c.author, 'extras_as_string': True,
                   'save': 'save' in request.params,
                   'parent': request.params.get('parent', None)}
        try:
            check_access('group_create', context)
        except NotAuthorized:
            abort(401, _('Unauthorized to create a group'))

        if context['save'] and not data:
            return self._save_new(context, group_type)

        data = data or {}
        errors = errors or {}
        error_summary = error_summary or {}
        vars = {'data': data, 'errors': errors, 'error_summary': error_summary, 'action': 'new'}

        self._setup_template_variables(context, data)
        c.form = render(self._group_form(group_type=group_type),
                        extra_vars=vars)
        return render(self._new_template(group_type))

    def edit(self, id, data=None, errors=None, error_summary=None):
        group_type = self._get_group_type(id.split('@')[0])
        context = {'model': model, 'session': model.Session,
                   'user': c.user or c.author, 'extras_as_string': True,
                   'save': 'save' in request.params,
                   'for_edit': True,
                   'parent': request.params.get('parent', None)
                   }
        data_dict = {'id': id}

        if context['save'] and not data:
            return self._save_edit(id, context)

        try:
            old_data = get_action('group_show')(context, data_dict)
            c.grouptitle = old_data.get('title')
            c.groupname = old_data.get('name')
            data = data or old_data
        except NotFound:
            abort(404, _('Group not found'))
        except NotAuthorized:
            abort(401, _('Unauthorized to read group %s') % '')

        group = context.get("group")
        c.group = group

        try:
            check_access('group_update', context)
        except NotAuthorized, e:
            abort(401, _('User %r not authorized to edit %s') % (c.user, id))

        errors = errors or {}
        vars = {'data': data, 'errors': errors, 'error_summary': error_summary, 'action': 'edit'}

        self._setup_template_variables(context, data, group_type=group_type)
        c.form = render(self._group_form(group_type), extra_vars=vars)
        return render('group/edit.html')

    def _get_group_type(self, id):
        """
        Given the id of a group it determines the type of a group given
        a valid id/name for the group.
        """
        group = model.Group.get(id)
        if not group:
            return None
        return group.type

    def _save_new(self, context, group_type=None):
        try:
            data_dict = clean_dict(unflatten(
                tuplize_dict(parse_params(request.params))))
            data_dict['type'] = group_type or 'group'
            context['message'] = data_dict.get('log_message', '')
            data_dict['users'] = [{'name': c.user, 'capacity': 'admin'}]
            group = get_action('group_create')(context, data_dict)

            # Redirect to the appropriate _read route for the type of group
            h.redirect_to(group['type'] + '_read', id=group['name'])
        except NotAuthorized:
            abort(401, _('Unauthorized to read group %s') % '')
        except NotFound, e:
            abort(404, _('Group not found'))
        except DataError:
            abort(400, _(u'Integrity Error'))
        except ValidationError, e:
            errors = e.error_dict
            error_summary = e.error_summary
            return self.new(data_dict, errors, error_summary)

    def _force_reindex(self, grp):
        ''' When the group name has changed, we need to force a reindex
        of the datasets within the group, otherwise they will stop
        appearing on the read page for the group (as they're connected via
        the group name)'''
        group = model.Group.get(grp['name'])
        for dataset in group.active_packages().all():
            search.rebuild(dataset.name)

    def _save_edit(self, id, context):
        try:
            data_dict = clean_dict(unflatten(
                tuplize_dict(parse_params(request.params))))
            context['message'] = data_dict.get('log_message', '')
            data_dict['id'] = id
            group = get_action('group_update')(context, data_dict)

            if id != group['name']:
                self._force_reindex(group)

            h.redirect_to('%s_read' % str(group['type']), id=group['name'])
        except NotAuthorized:
            abort(401, _('Unauthorized to read group %s') % id)
        except NotFound, e:
            abort(404, _('Group not found'))
        except DataError:
            abort(400, _(u'Integrity Error'))
        except ValidationError, e:
            errors = e.error_dict
            error_summary = e.error_summary
            return self.edit(id, data_dict, errors, error_summary)

    def authz(self, id):
        group = model.Group.get(id)
        if group is None:
            abort(404, _('Group not found'))
        c.groupname = group.name
        c.grouptitle = group.display_name

        try:
            context = \
                {'model': model, 'user': c.user or c.author, 'group': group}
            check_access('group_edit_permissions', context)
            c.authz_editable = True
            c.group = context['group']
        except NotAuthorized:
            c.authz_editable = False
        if not c.authz_editable:
            abort(401,
                  gettext('User %r not authorized to edit %s authorizations') %
                         (c.user, id))

        roles = self._handle_update_of_authz(group)
        self._prepare_authz_info_for_render(roles)
        return render('group/authz.html')

    def history(self, id):
        if 'diff' in request.params or 'selected1' in request.params:
            try:
                params = {'id': request.params.getone('group_name'),
                          'diff': request.params.getone('selected1'),
                          'oldid': request.params.getone('selected2'),
                          }
            except KeyError, e:
                if 'group_name' in dict(request.params):
                    id = request.params.getone('group_name')
                c.error = \
                    _('Select two revisions before doing the comparison.')
            else:
                params['diff_entity'] = 'group'
                h.redirect_to(controller='revision', action='diff', **params)

        context = {'model': model, 'session': model.Session,
                   'user': c.user or c.author,
                   'schema': self._form_to_db_schema()}
        data_dict = {'id': id}
        try:
            c.group_dict = get_action('group_show')(context, data_dict)
            c.group_revisions = get_action('group_revision_list')(context,
                                                                  data_dict)
            #TODO: remove
            # Still necessary for the authz check in group/layout.html
            c.group = context['group']
        except NotFound:
            abort(404, _('Group not found'))
        except NotAuthorized:
            abort(401, _('User %r not authorized to edit %r') % (c.user, id))

        format = request.params.get('format', '')
        if format == 'atom':
            # Generate and return Atom 1.0 document.
            from webhelpers.feedgenerator import Atom1Feed
            feed = Atom1Feed(
                title=_(u'CKAN Group Revision History'),
                link=h.url_for(controller='group', action='read',
                               id=c.group_dict['name']),
                description=_(u'Recent changes to CKAN Group: ') +
                c.group_dict['display_name'],
                language=unicode(get_lang()),
            )
            for revision_dict in c.group_revisions:
                revision_date = h.date_str_to_datetime(
                    revision_dict['timestamp'])
                try:
                    dayHorizon = int(request.params.get('days'))
                except:
                    dayHorizon = 30
                dayAge = (datetime.datetime.now() - revision_date).days
                if dayAge >= dayHorizon:
                    break
                if revision_dict['message']:
                    item_title = u'%s' % revision_dict['message'].\
                        split('\n')[0]
                else:
                    item_title = u'%s' % revision_dict['id']
                item_link = h.url_for(controller='revision', action='read',
                                      id=revision_dict['id'])
                item_description = _('Log message: ')
                item_description += '%s' % (revision_dict['message'] or '')
                item_author_name = revision_dict['author']
                item_pubdate = revision_date
                feed.add_item(
                    title=item_title,
                    link=item_link,
                    description=item_description,
                    author_name=item_author_name,
                    pubdate=item_pubdate,
                )
            feed.content_type = 'application/atom+xml'
            return feed.writeString('utf-8')
        return render(self._history_template(c.group_dict['type']))

    def _render_edit_form(self, fs):
        # errors arrive in c.error and fs.errors
        c.fieldset = fs
        c.fieldset2 = ckan.forms.get_package_group_fieldset()
        return render('group/edit_form.html')

    def _update(self, fs, group_name, group_id):
        '''
        Writes the POST data (associated with a group edit) to the database
        @input c.error
        '''
        validation = fs.validate()
        if not validation:
            c.form = self._render_edit_form(fs)
            raise ValidationException(fs)

        try:
            fs.sync()
        except Exception, inst:
            model.Session.rollback()
            raise
        else:
            model.Session.commit()

    def _update_authz(self, fs):
        validation = fs.validate()
        if not validation:
            c.form = self._render_edit_form(fs)
            raise ValidationException(fs)
        try:
            fs.sync()
        except Exception, inst:
            model.Session.rollback()
            raise
        else:
            model.Session.commit()<|MERGE_RESOLUTION|>--- conflicted
+++ resolved
@@ -154,26 +154,9 @@
         c.drill_down_url = drill_down_url
 
         def remove_field(key, value=None, replace=None):
-<<<<<<< HEAD
-            """
-            Remove a key from the current search parameters. A specific
-            key/value pair can be removed by passing a second value argument
-            otherwise all pairs matching the key will be removed.
-            If replace is given then a new param key=replace will be added.
-            """
-            params = list(params_nopage)
-            if value:
-                params.remove((key, value))
-            else:
-              [params.remove((k, v)) for (k, v) in params[:] if k==key]
-            if replace is not None:
-                params.append((key, replace))
-            return search_url(params)
-=======
             return h.remove_field(key, value=value, replace=replace,
                                   controller='group', action='read',
                                   id=c.group_dict.get('name'))
->>>>>>> eabd99db
 
         c.remove_field = remove_field
 
