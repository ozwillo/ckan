import logging
import genshi
import datetime
from urllib import urlencode

from ckan.lib.base import BaseController, c, model, request, render, h, g
from ckan.lib.base import ValidationException, abort, gettext
from pylons.i18n import get_lang, _
from ckan.lib.helpers import Page
import ckan.lib.maintain as maintain
from ckan.lib.navl.dictization_functions import DataError, unflatten, validate
from ckan.logic import NotFound, NotAuthorized, ValidationError
from ckan.logic import check_access, get_action
from ckan.logic import tuplize_dict, clean_dict, parse_params
import ckan.forms
import ckan.logic.action.get
import ckan.lib.search as search

from ckan.lib.plugins import lookup_group_plugin

log = logging.getLogger(__name__)


class GroupController(BaseController):

    ## hooks for subclasses

    def _group_form(self, group_type=None):
        return lookup_group_plugin(group_type).group_form()

    def _form_to_db_schema(self, group_type=None):
        return lookup_group_plugin(group_type).form_to_db_schema()

    def _db_to_form_schema(self, group_type=None):
        '''This is an interface to manipulate data from the database
        into a format suitable for the form (optional)'''
        return lookup_group_plugin(group_type).db_to_form_schema()

    def _setup_template_variables(self, context, data_dict, group_type=None):
        return lookup_group_plugin(group_type).\
        setup_template_variables(context, data_dict)

    def _new_template(self, group_type):
        return lookup_group_plugin(group_type).new_template()

    def _index_template(self, group_type):
        return lookup_group_plugin(group_type).index_template()

    def _read_template(self, group_type):
        return lookup_group_plugin(group_type).read_template()

    def _history_template(self, group_type):
        return lookup_group_plugin(group_type).history_template()

    def _edit_template(self, group_type):
        return lookup_group_plugin(group_type).edit_template()

    ## end hooks

    def _guess_group_type(self, expecting_name=False):
        """
            Guess the type of group from the URL handling the case
            where there is a prefix on the URL (such as /data/organization)
        """
        parts = [x for x in request.path.split('/') if x]

        idx = -1
        if expecting_name:
            idx = -2

        gt = parts[idx]
        if gt == 'group':
            gt = None

        return gt

    def index(self):
        group_type = self._guess_group_type()

        context = {'model': model, 'session': model.Session,
                   'user': c.user or c.author, 'for_view': True,
                   'with_private': False}

        data_dict = {'all_fields': True}

        try:
            check_access('site_read', context)
        except NotAuthorized:
            abort(401, _('Not authorized to see this page'))

        results = get_action('group_list')(context, data_dict)

        c.page = Page(
            collection=results,
            page=request.params.get('page', 1),
            url=h.pager_url,
            items_per_page=20
        )
        return render(self._index_template(group_type))

    def read(self, id):
        from ckan.lib.search import SearchError
        group_type = self._get_group_type(id.split('@')[0])
        context = {'model': model, 'session': model.Session,
                   'user': c.user or c.author,
                   'schema': self._db_to_form_schema(group_type=group_type),
                   'for_view': True, 'extras_as_string': True}
        data_dict = {'id': id}
        # unicode format (decoded from utf8)
        q = c.q = request.params.get('q', '')

        try:
            c.group_dict = get_action('group_show')(context, data_dict)
            c.group = context['group']
        except NotFound:
            abort(404, _('Group not found'))
        except NotAuthorized:
            abort(401, _('Unauthorized to read group %s') % id)

        # Search within group
        q += ' groups: "%s"' % c.group_dict.get('name')

        try:
            description_formatted = ckan.misc.MarkdownFormat().to_html(
            c.group_dict.get('description', ''))
            c.description_formatted = genshi.HTML(description_formatted)
        except Exception, e:
            error_msg = "<span class='inline-warning'>%s</span>" %\
                        _("Cannot render description")
            c.description_formatted = genshi.HTML(error_msg)

        context['return_query'] = True

        limit = 20
        try:
            page = int(request.params.get('page', 1))
        except ValueError, e:
            abort(400, ('"page" parameter must be an integer'))

        # most search operations should reset the page counter:
        params_nopage = [(k, v) for k, v in request.params.items()
                         if k != 'page']
        #sort_by = request.params.get('sort', 'name asc')
        sort_by = request.params.get('sort', None)

        def search_url(params):
            url = h.url_for(controller='group', action='read',
                            id=c.group_dict.get('name'))
            params = [(k, v.encode('utf-8') if isinstance(v, basestring)
                       else str(v)) for k, v in params]
            return url + u'?' + urlencode(params)

        def drill_down_url(**by):
            return h.add_url_param(alternative_url=None,
                                   controller='group', action='read',
                                   extras=dict(id=c.group_dict.get('name')),
                                   new_params=by)

        c.drill_down_url = drill_down_url

        def remove_field(key, value=None, replace=None):
            return h.remove_url_param(key, value=value, replace=replace,
                                  controller='group', action='read',
                                  extras=dict(id=c.group_dict.get('name')))

        c.remove_field = remove_field

        def pager_url(q=None, page=None):
            params = list(params_nopage)
            params.append(('page', page))
            return search_url(params)

        try:
            c.fields = []
            search_extras = {}
            for (param, value) in request.params.items():
                if not param in ['q', 'page', 'sort'] \
                        and len(value) and not param.startswith('_'):
                    if not param.startswith('ext_'):
                        c.fields.append((param, value))
                        q += ' %s: "%s"' % (param, value)
                    else:
                        search_extras[param] = value

            fq = 'capacity:"public"'
            if (c.userobj and c.group and c.userobj.is_in_group(c.group)):
                fq = ''
                context['ignore_capacity_check'] = True

            data_dict = {
                'q': q,
                'fq': fq,
                'facet.field': g.facets,
                'rows': limit,
                'sort': sort_by,
                'start': (page - 1) * limit,
                'extras': search_extras
            }

            query = get_action('package_search')(context, data_dict)

            c.page = h.Page(
                collection=query['results'],
                page=page,
                url=pager_url,
                item_count=query['count'],
                items_per_page=limit
            )

            c.facets = query['facets']
            maintain.deprecate_context_item(
              'facets',
              'Use `c.search_facets` instead.')

            c.search_facets = query['search_facets']
            c.facet_titles = {'groups': _('Groups'),
                              'tags': _('Tags'),
                              'res_format': _('Formats'),
                              'license': _('Licence'), }
            c.search_facets_limits = {}
            for facet in c.facets.keys():
                limit = int(request.params.get('_%s_limit' % facet, 10))
                c.search_facets_limits[facet] = limit
            c.page.items = query['results']

            c.sort_by_selected = sort_by

        except SearchError, se:
            log.error('Group search error: %r', se.args)
            c.query_error = True
            c.facets = {}
            c.page = h.Page(collection=[])

        return render(self._read_template(c.group_dict['type']))

    def new(self, data=None, errors=None, error_summary=None):
        group_type = self._guess_group_type(True)
        if data:
            data['type'] = group_type

        context = {'model': model, 'session': model.Session,
                   'user': c.user or c.author, 'extras_as_string': True,
                   'save': 'save' in request.params,
                   'parent': request.params.get('parent', None)}
        try:
            check_access('group_create', context)
        except NotAuthorized:
            abort(401, _('Unauthorized to create a group'))

        if context['save'] and not data:
            return self._save_new(context, group_type)

        data = data or {}
        errors = errors or {}
        error_summary = error_summary or {}
        vars = {'data': data, 'errors': errors,
                'error_summary': error_summary, 'action': 'new'}

        self._setup_template_variables(context, data, group_type=group_type)
        c.form = render(self._group_form(group_type=group_type),
                        extra_vars=vars)
        return render(self._new_template(group_type))

    def edit(self, id, data=None, errors=None, error_summary=None):
        group_type = self._get_group_type(id.split('@')[0])
        context = {'model': model, 'session': model.Session,
                   'user': c.user or c.author, 'extras_as_string': True,
                   'save': 'save' in request.params,
                   'for_edit': True,
                   'parent': request.params.get('parent', None)
                   }
        data_dict = {'id': id}

        if context['save'] and not data:
            return self._save_edit(id, context)

        try:
            old_data = get_action('group_show')(context, data_dict)
            c.grouptitle = old_data.get('title')
            c.groupname = old_data.get('name')
            data = data or old_data
        except NotFound:
            abort(404, _('Group not found'))
        except NotAuthorized:
            abort(401, _('Unauthorized to read group %s') % '')

        group = context.get("group")
        c.group = group

        try:
            check_access('group_update', context)
        except NotAuthorized, e:
            abort(401, _('User %r not authorized to edit %s') % (c.user, id))

        errors = errors or {}
        vars = {'data': data, 'errors': errors,
                'error_summary': error_summary, 'action': 'edit'}

        self._setup_template_variables(context, data, group_type=group_type)
        c.form = render(self._group_form(group_type), extra_vars=vars)
        return render(self._edit_template(c.group.type))

    def _get_group_type(self, id):
        """
        Given the id of a group it determines the type of a group given
        a valid id/name for the group.
        """
        group = model.Group.get(id)
        if not group:
            return None
        return group.type

    def _save_new(self, context, group_type=None):
        try:
            data_dict = clean_dict(unflatten(
                tuplize_dict(parse_params(request.params))))
            data_dict['type'] = group_type or 'group'
            context['message'] = data_dict.get('log_message', '')
            data_dict['users'] = [{'name': c.user, 'capacity': 'admin'}]
            group = get_action('group_create')(context, data_dict)

            # Redirect to the appropriate _read route for the type of group
            h.redirect_to(group['type'] + '_read', id=group['name'])
        except NotAuthorized:
            abort(401, _('Unauthorized to read group %s') % '')
        except NotFound, e:
            abort(404, _('Group not found'))
        except DataError:
            abort(400, _(u'Integrity Error'))
        except ValidationError, e:
            errors = e.error_dict
            error_summary = e.error_summary
            return self.new(data_dict, errors, error_summary)

    def _force_reindex(self, grp):
        ''' When the group name has changed, we need to force a reindex
        of the datasets within the group, otherwise they will stop
        appearing on the read page for the group (as they're connected via
        the group name)'''
        group = model.Group.get(grp['name'])
        for dataset in group.active_packages().all():
            search.rebuild(dataset.name)

    def _save_edit(self, id, context):
        try:
            data_dict = clean_dict(unflatten(
                tuplize_dict(parse_params(request.params))))
            context['message'] = data_dict.get('log_message', '')
            data_dict['id'] = id
            context['allow_partial_update'] = True
            group = get_action('group_update')(context, data_dict)

            if id != group['name']:
                self._force_reindex(group)

            h.redirect_to('%s_read' % str(group['type']), id=group['name'])
        except NotAuthorized:
            abort(401, _('Unauthorized to read group %s') % id)
        except NotFound, e:
            abort(404, _('Group not found'))
        except DataError:
            abort(400, _(u'Integrity Error'))
        except ValidationError, e:
            errors = e.error_dict
            error_summary = e.error_summary
            return self.edit(id, data_dict, errors, error_summary)

    def authz(self, id):
        group = model.Group.get(id)
        if group is None:
            abort(404, _('Group not found'))
        c.groupname = group.name
        c.grouptitle = group.display_name

        try:
            context = \
                {'model': model, 'user': c.user or c.author, 'group': group}
            check_access('group_edit_permissions', context)
            c.authz_editable = True
            c.group = context['group']
        except NotAuthorized:
            c.authz_editable = False
        if not c.authz_editable:
            abort(401,
                  gettext('User %r not authorized to edit %s authorizations') %
                         (c.user, id))

        roles = self._handle_update_of_authz(group)
        self._prepare_authz_info_for_render(roles)
        return render('group/authz.html')

    def delete(self, id):
        if 'cancel' in request.params:
            h.redirect_to(controller='group', action='edit', id=id)

        context = {'model': model, 'session': model.Session,
                   'user': c.user or c.author}

        try:
            check_access('group_delete', context, {'id': id})
        except NotAuthorized:
            abort(401, _('Unauthorized to delete group %s') % '')

        try:
            if request.method == 'POST':
                get_action('group_delete')(context, {'id': id})
                h.flash_notice(_('Group has been deleted.'))
                h.redirect_to(controller='group', action='index')
            c.group_dict = get_action('group_show')(context, {'id': id})
        except NotAuthorized:
            abort(401, _('Unauthorized to delete group %s') % '')
        except NotFound:
            abort(404, _('Group not found'))
        return render('group/confirm_delete.html')

    def history(self, id):
        if 'diff' in request.params or 'selected1' in request.params:
            try:
                params = {'id': request.params.getone('group_name'),
                          'diff': request.params.getone('selected1'),
                          'oldid': request.params.getone('selected2'),
                          }
            except KeyError, e:
                if 'group_name' in dict(request.params):
                    id = request.params.getone('group_name')
                c.error = \
                    _('Select two revisions before doing the comparison.')
            else:
                params['diff_entity'] = 'group'
                h.redirect_to(controller='revision', action='diff', **params)

        context = {'model': model, 'session': model.Session,
                   'user': c.user or c.author,
                   'schema': self._form_to_db_schema(),
                   'extras_as_string': True}
        data_dict = {'id': id}
        try:
            c.group_dict = get_action('group_show')(context, data_dict)
            c.group_revisions = get_action('group_revision_list')(context,
                                                                  data_dict)
            #TODO: remove
            # Still necessary for the authz check in group/layout.html
            c.group = context['group']
        except NotFound:
            abort(404, _('Group not found'))
        except NotAuthorized:
            abort(401, _('User %r not authorized to edit %r') % (c.user, id))

        format = request.params.get('format', '')
        if format == 'atom':
            # Generate and return Atom 1.0 document.
            from webhelpers.feedgenerator import Atom1Feed
            feed = Atom1Feed(
                title=_(u'CKAN Group Revision History'),
                link=h.url_for(controller='group', action='read',
                               id=c.group_dict['name']),
                description=_(u'Recent changes to CKAN Group: ') +
                c.group_dict['display_name'],
                language=unicode(get_lang()),
            )
            for revision_dict in c.group_revisions:
                revision_date = h.date_str_to_datetime(
                    revision_dict['timestamp'])
                try:
                    dayHorizon = int(request.params.get('days'))
                except:
                    dayHorizon = 30
                dayAge = (datetime.datetime.now() - revision_date).days
                if dayAge >= dayHorizon:
                    break
                if revision_dict['message']:
                    item_title = u'%s' % revision_dict['message'].\
                        split('\n')[0]
                else:
                    item_title = u'%s' % revision_dict['id']
                item_link = h.url_for(controller='revision', action='read',
                                      id=revision_dict['id'])
                item_description = _('Log message: ')
                item_description += '%s' % (revision_dict['message'] or '')
                item_author_name = revision_dict['author']
                item_pubdate = revision_date
                feed.add_item(
                    title=item_title,
                    link=item_link,
                    description=item_description,
                    author_name=item_author_name,
                    pubdate=item_pubdate,
                )
            feed.content_type = 'application/atom+xml'
            return feed.writeString('utf-8')
        return render(self._history_template(c.group_dict['type']))

<<<<<<< HEAD
    def follow(self, id):
        '''Start following this group.'''
        context = {'model': model,
                   'session': model.Session,
                   'user': c.user or c.author}
        data_dict = {'id': id}
        try:
            get_action('follow_group')(context, data_dict)
            h.flash_success(_("You are now following {0}").format(id))
        except ValidationError as e:
            error_message = (e.extra_msg or e.message or e.error_summary
                    or e.error_dict)
            h.flash_error(error_message)
        except NotAuthorized as e:
            h.flash_error(e.extra_msg)
        h.redirect_to(controller='group', action='read', id=id)

    def unfollow(self, id):
        '''Stop following this group.'''
        context = {'model': model,
                   'session': model.Session,
                   'user': c.user or c.author}
        data_dict = {'id': id}
        try:
            get_action('unfollow_group')(context, data_dict)
            h.flash_success(_("You are no longer following {0}").format(id))
        except ValidationError as e:
            error_message = (e.extra_msg or e.message or e.error_summary
                    or e.error_dict)
            h.flash_error(error_message)
        except (NotFound, NotAuthorized) as e:
            error_message = e.extra_msg or e.message
            h.flash_error(error_message)
        h.redirect_to(controller='group', action='read', id=id)

    def followers(self, id=None):
        context = {'model': model, 'session': model.Session,
                   'user': c.user or c.author, 'for_view': True}
        data_dict = {'id': id}
        try:
            c.group_dict = get_action('group_show')(context, data_dict)
            c.followers = get_action('group_follower_list')(context,
                    {'id': c.group_dict['id']})
        except NotFound:
            abort(404, _('Group not found'))
        except NotAuthorized:
            abort(401, _('Unauthorized to read group %s') % id)

        return render('group/followers.html')

    def admins(self, id=None):
        context = {'model': model, 'session': model.Session,
                   'user': c.user or c.author,
                   'for_view': True}
        data_dict = {'id': id}
        try:
            c.group_dict = get_action('group_show')(context, data_dict)
            c.admins = self.authorizer.get_admins(context['group'])
        except NotFound:
            abort(404, _('Group not found'))
        except NotAuthorized:
            abort(401, _('Unauthorized to read group %s') % id)

        return render('group/admins.html')
=======
    def activity(self, id):
        '''Render this group's public activity stream page.'''

        context = {'model': model, 'session': model.Session,
                   'user': c.user or c.author, 'for_view': True}
        data_dict = {'id': id}

        try:
            c.group_dict = get_action('group_show')(context, data_dict)
            c.group = context['group']
        except NotFound:
            abort(404, _('Group not found'))
        except NotAuthorized:
            abort(401,
                  _('Unauthorized to read group {group_id}').format(
                      group_id=id))

        # Add the group's activity stream (already rendered to HTML) to the
        # template context for the group/read.html template to retrieve later.
        c.group_activity_stream = get_action('group_activity_list_html')(
                context, {'id': c.group_dict['id']})

        return render('group/activity_stream.html')
>>>>>>> c59b304c

    def _render_edit_form(self, fs):
        # errors arrive in c.error and fs.errors
        c.fieldset = fs
        c.fieldset2 = ckan.forms.get_package_group_fieldset()
        return render('group/edit_form.html')

    def _update(self, fs, group_name, group_id):
        '''
        Writes the POST data (associated with a group edit) to the database
        @input c.error
        '''
        validation = fs.validate()
        if not validation:
            c.form = self._render_edit_form(fs)
            raise ValidationException(fs)

        try:
            fs.sync()
        except Exception, inst:
            model.Session.rollback()
            raise
        else:
            model.Session.commit()

    def _update_authz(self, fs):
        validation = fs.validate()
        if not validation:
            c.form = self._render_edit_form(fs)
            raise ValidationException(fs)
        try:
            fs.sync()
        except Exception, inst:
            model.Session.rollback()
            raise
        else:
            model.Session.commit()<|MERGE_RESOLUTION|>--- conflicted
+++ resolved
@@ -490,72 +490,6 @@
             return feed.writeString('utf-8')
         return render(self._history_template(c.group_dict['type']))
 
-<<<<<<< HEAD
-    def follow(self, id):
-        '''Start following this group.'''
-        context = {'model': model,
-                   'session': model.Session,
-                   'user': c.user or c.author}
-        data_dict = {'id': id}
-        try:
-            get_action('follow_group')(context, data_dict)
-            h.flash_success(_("You are now following {0}").format(id))
-        except ValidationError as e:
-            error_message = (e.extra_msg or e.message or e.error_summary
-                    or e.error_dict)
-            h.flash_error(error_message)
-        except NotAuthorized as e:
-            h.flash_error(e.extra_msg)
-        h.redirect_to(controller='group', action='read', id=id)
-
-    def unfollow(self, id):
-        '''Stop following this group.'''
-        context = {'model': model,
-                   'session': model.Session,
-                   'user': c.user or c.author}
-        data_dict = {'id': id}
-        try:
-            get_action('unfollow_group')(context, data_dict)
-            h.flash_success(_("You are no longer following {0}").format(id))
-        except ValidationError as e:
-            error_message = (e.extra_msg or e.message or e.error_summary
-                    or e.error_dict)
-            h.flash_error(error_message)
-        except (NotFound, NotAuthorized) as e:
-            error_message = e.extra_msg or e.message
-            h.flash_error(error_message)
-        h.redirect_to(controller='group', action='read', id=id)
-
-    def followers(self, id=None):
-        context = {'model': model, 'session': model.Session,
-                   'user': c.user or c.author, 'for_view': True}
-        data_dict = {'id': id}
-        try:
-            c.group_dict = get_action('group_show')(context, data_dict)
-            c.followers = get_action('group_follower_list')(context,
-                    {'id': c.group_dict['id']})
-        except NotFound:
-            abort(404, _('Group not found'))
-        except NotAuthorized:
-            abort(401, _('Unauthorized to read group %s') % id)
-
-        return render('group/followers.html')
-
-    def admins(self, id=None):
-        context = {'model': model, 'session': model.Session,
-                   'user': c.user or c.author,
-                   'for_view': True}
-        data_dict = {'id': id}
-        try:
-            c.group_dict = get_action('group_show')(context, data_dict)
-            c.admins = self.authorizer.get_admins(context['group'])
-        except NotFound:
-            abort(404, _('Group not found'))
-        except NotAuthorized:
-            abort(401, _('Unauthorized to read group %s') % id)
-
-        return render('group/admins.html')
-=======
     def activity(self, id):
         '''Render this group's public activity stream page.'''
 
@@ -575,11 +509,11 @@
 
         # Add the group's activity stream (already rendered to HTML) to the
         # template context for the group/read.html template to retrieve later.
-        c.group_activity_stream = get_action('group_activity_list_html')(
-                context, {'id': c.group_dict['id']})
+        c.group_activity_stream = \
+            get_action('group_activity_list_html')(context,
+                                                   {'id': c.group_dict['id']})
 
         return render('group/activity_stream.html')
->>>>>>> c59b304c
 
     def _render_edit_form(self, fs):
         # errors arrive in c.error and fs.errors
