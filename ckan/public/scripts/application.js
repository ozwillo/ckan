--- conflicted
+++ resolved
@@ -23,16 +23,15 @@
       CKAN.Utils.setupWelcomeBanner($('.js-welcome-banner'));
     }
 
-<<<<<<< HEAD
     var isDatasetView = $('body.package.read').length > 0;
     if (isDatasetView) {
       // Show extract of notes field
       CKAN.Utils.setupDatasetViewNotesExtract();
-=======
+    }
+
     var isResourceView = $('body.package.resource_read').length > 0;
     if (isResourceView) {
       CKANEXT.DATAPREVIEW.setupDataPreview(preload_resource);
->>>>>>> 14562ae3
     }
 
     var isDatasetNew = $('body.package.new').length > 0;
@@ -738,79 +737,6 @@
   // resourceData: resource as simple hash (suitable for initializing backbone model or result of backboneModel.toJSON())
   my.setupDataPreview = function(resourceData) {
     // initialize the tableviewer system
-<<<<<<< HEAD
-    DATAEXPLORER.TABLEVIEW.initialize(dialogId);
-    if (dataset.get('resources').length>0) {
-      my.createPreviewButtons(dataset, $('.resources'));
-    }
-  };
-
-  // Public: Creates the base UI for the plugin.
-  //
-  // Also requests the package from the api to see if there is any chart
-  // data stored and updates the preview icons accordingly.
-  //
-  // dataset: Dataset model for the dataset on this page.
-  // resourceElements - The resources table wrapped in jQuery.
-  //
-  // Returns nothing.
-  my.createPreviewButtons = function(dataset, resourceElements) {
-    // rather pointless, but w/o assignment dataset not available in loop below (??!)
-    var currentDataset = dataset;
-    resourceElements.find('tr td:last-child').each(function(idx, element) {
-      var element = $(element);
-      var resource = currentDataset.get('resources').models[idx];
-      var resourceData = resource.toJSON();
-      resourceData.formatNormalized = my.normalizeFormat(resourceData.format);
-
-      // do not create previews for some items
-      var _tformat = resourceData.format.toLowerCase();
-      if (
-        _tformat.indexOf('zip') != -1
-        ||
-        _tformat.indexOf('tgz') != -1
-        ||
-        _tformat.indexOf('targz') != -1
-        ||
-        _tformat.indexOf('gzip') != -1
-        ||
-        _tformat.indexOf('gz:') != -1
-        ||
-        _tformat.indexOf('word') != -1
-        ||
-        _tformat.indexOf('pdf') != -1
-        ||
-        _tformat === 'other'
-        )
-      {
-        return;
-      }
-
-      var _previewSpan = $('<a />', {
-        text: 'Preview',
-        href: resourceData.url,
-        click: function(e) {
-          e.preventDefault();
-          my.loadPreviewDialog(e.target);
-        },
-        'class': 'resource-preview-button'
-      }).data('preview', resourceData).appendTo(element);
-
-      var chartString, charts = {};
-
-      if (resource) {
-        chartString = resource[my.resourceChartKey];
-        if (chartString) {
-          try {
-            charts = $.parseJSON(chartString);
-
-            // If parsing succeeds add a class to the preview button.
-            _previewSpan.addClass('resource-preview-chart');
-          } catch (e) {}
-        }
-      }
-    });
-=======
     DATAEXPLORER.TABLEVIEW.initialize(my.dialogId);
     resourceData.formatNormalized = my.normalizeFormat(resourceData.format);
 
@@ -838,7 +764,6 @@
       return;
     }
     my.loadPreviewDialog(resourceData);
->>>>>>> 14562ae3
   };
 
   // **Public: Loads a data preview**
