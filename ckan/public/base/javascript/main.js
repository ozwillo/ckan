--- conflicted
+++ resolved
@@ -35,15 +35,9 @@
       ckan.i18n.load(data);
       ckan.module.initialize();
     });
-<<<<<<< HEAD
-    // jQuery('[data-target="popover"]').popover();
-=======
-
     if (jQuery.fn.popover !== undefined) {
       jQuery('[data-target="popover"]').popover();
     }
-
->>>>>>> 2f2dba87
   };
 
   /* Returns a full url for the current site with the provided path appended.
