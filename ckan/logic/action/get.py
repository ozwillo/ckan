'''API functions for searching for and getting data from CKAN.'''

import uuid
import logging
import json
import datetime
import socket

from pylons import config
import sqlalchemy

import ckan.lib.dictization
import ckan.logic as logic
import ckan.logic.action
import ckan.logic.schema
import ckan.lib.dictization.model_dictize as model_dictize
import ckan.lib.navl.dictization_functions
import ckan.model as model
import ckan.model.misc as misc
import ckan.plugins as plugins
import ckan.lib.search as search
import ckan.lib.plugins as lib_plugins
import ckan.lib.activity_streams as activity_streams
import ckan.new_authz as new_authz

from ckan.common import _

log = logging.getLogger('ckan.logic')

# Define some shortcuts
# Ensure they are module-private so that they don't get loaded as available
# actions in the action API.
_validate = ckan.lib.navl.dictization_functions.validate
_table_dictize = ckan.lib.dictization.table_dictize
_check_access = logic.check_access
NotFound = logic.NotFound
ValidationError = logic.ValidationError
_get_or_bust = logic.get_or_bust

_select = sqlalchemy.sql.select
_aliased = sqlalchemy.orm.aliased
_or_ = sqlalchemy.or_
_and_ = sqlalchemy.and_
_func = sqlalchemy.func
_desc = sqlalchemy.desc
_case = sqlalchemy.case
_text = sqlalchemy.text


def _package_list_with_resources(context, package_revision_list):
    package_list = []
    for package in package_revision_list:
        result_dict = model_dictize.package_dictize(package, context)
        package_list.append(result_dict)
    return package_list


def site_read(context, data_dict=None):
    '''Return ``True``.

    :rtype: boolean
    '''
    _check_access('site_read', context, data_dict)
    return True

<<<<<<< HEAD
@logic.validate(logic.schema.default_pagination_schema)
=======

>>>>>>> a9836f6d
def package_list(context, data_dict):
    '''Return a list of the names of the site's datasets (packages).

    :param limit: if given, the list of datasets will be broken into pages of
        at most ``limit`` datasets per page and only one page will be returned
        at a time (optional)
    :type limit: int
    :param offset: when ``limit`` is given, the offset to start
        returning packages from
    :type offset: int

    :rtype: list of strings

    '''
    model = context["model"]
    api = context.get("api_version", 1)

    _check_access('package_list', context, data_dict)

<<<<<<< HEAD
=======
    schema = context.get('schema', logic.schema.default_pagination_schema())
    data_dict, errors = _validate(data_dict, schema, context)
    if errors:
        raise ValidationError(errors)

>>>>>>> a9836f6d
    package_revision_table = model.package_revision_table
    col = (package_revision_table.c.id
           if api == 2 else package_revision_table.c.name)
    query = _select([col])
    query = query.where(_and_(
        package_revision_table.c.state == 'active',
        package_revision_table.c.current == True,
        package_revision_table.c.private == False,
    ))
    query = query.order_by(col)

    limit = data_dict.get('limit')
    if limit:
        query = query.limit(limit)

    offset = data_dict.get('offset')
    if offset:
        query = query.offset(offset)

<<<<<<< HEAD
    ## Returns the first field in each result record
    return [r[0] for r in query.execute()]

@logic.validate(logic.schema.default_package_list_schema)
=======

>>>>>>> a9836f6d
def current_package_list_with_resources(context, data_dict):
    '''Return a list of the site's datasets (packages) and their resources.

    The list is sorted most-recently-modified first.

    :param limit: if given, the list of datasets will be broken into pages of
        at most ``limit`` datasets per page and only one page will be returned
        at a time (optional)
    :type limit: int
    :param offset: when ``limit`` is given, the offset to start
        returning packages from
    :type offset: int
    :param page: when ``limit`` is given, which page to return,
        Deprecated: use ``offset``
    :type page: int

    :rtype: list of dictionaries

    '''
    model = context["model"]
    limit = data_dict.get('limit')
    offset = data_dict.get('offset', 0)

    if not 'offset' in data_dict and 'page' in data_dict:
        log.warning('"page" parameter is deprecated.  '
                    'Use the "offset" parameter instead')
        page = data_dict['page']
        if limit:
            offset = (page - 1) * limit
        else:
            offset = 0

    _check_access('current_package_list_with_resources', context, data_dict)

    query = model.Session.query(model.PackageRevision)
    query = query.filter(model.PackageRevision.state == 'active')
    query = query.filter(model.PackageRevision.current == True)
    query = query.order_by(
        model.package_revision_table.c.revision_timestamp.desc())
    if limit is not None:
        query = query.limit(limit)
    query = query.offset(offset)
    pack_rev = query.all()
    return _package_list_with_resources(context, pack_rev)


def revision_list(context, data_dict):
    '''Return a list of the IDs of the site's revisions.

    :rtype: list of strings

    '''
    model = context['model']

    _check_access('revision_list', context, data_dict)

    revs = model.Session.query(model.Revision).all()
    return [rev.id for rev in revs]


def package_revision_list(context, data_dict):
    '''Return a dataset (package)'s revisions as a list of dictionaries.

    :param id: the id or name of the dataset
    :type id: string

    '''
    model = context["model"]
    id = _get_or_bust(data_dict, "id")
    pkg = model.Package.get(id)
    if pkg is None:
        raise NotFound

    _check_access('package_revision_list', context, data_dict)

    revision_dicts = []
    for revision, object_revisions in pkg.all_related_revisions:
        revision_dicts.append(model.revision_as_dict(revision,
                                                     include_packages=False,
                                                     include_groups=False))
    return revision_dicts


def related_show(context, data_dict=None):
    '''Return a single related item.

    :param id: the id of the related item to show
    :type id: string

    :rtype: dictionary

    '''
    model = context['model']
    id = _get_or_bust(data_dict, 'id')

    related = model.Related.get(id)
    context['related'] = related

    if related is None:
        raise NotFound

    _check_access('related_show', context, data_dict)
    schema = context.get('schema') \
        or ckan.logic.schema.default_related_schema()
    related_dict = model_dictize.related_dictize(related, context)
    related_dict, errors = _validate(related_dict, schema, context=context)

    return related_dict


def related_list(context, data_dict=None):
    '''Return a dataset's related items.

    :param id: id or name of the dataset (optional)
    :type id: string
    :param dataset: dataset dictionary of the dataset (optional)
    :type dataset: dictionary
    :param type_filter: the type of related item to show (optional,
      default: None, show all items)
    :type type_filter: string
    :param sort: the order to sort the related items in, possible values are
      'view_count_asc', 'view_count_desc', 'created_asc' or 'created_desc'
      (optional)
    :type sort: string
    :param featured: whether or not to restrict the results to only featured
      related items (optional, default: False)
    :type featured: bool

    :rtype: list of dictionaries

    '''
    model = context['model']
    dataset = data_dict.get('dataset', None)
    if not dataset:
        dataset = model.Package.get(data_dict.get('id'))
    _check_access('related_show', context, data_dict)
    related_list = []
    if not dataset:
        related_list = model.Session.query(model.Related)

        filter_on_type = data_dict.get('type_filter', None)
        if filter_on_type:
            related_list = related_list.filter(
                model.Related.type == filter_on_type)

        sort = data_dict.get('sort', None)
        if sort:
            sortables = {
                'view_count_asc': model.Related.view_count.asc,
                'view_count_desc': model.Related.view_count.desc,
                'created_asc': model.Related.created.asc,
                'created_desc': model.Related.created.desc,
            }
            s = sortables.get(sort, None)
            if s:
                related_list = related_list.order_by(s())

        if data_dict.get('featured', False):
            related_list = related_list.filter(model.Related.featured == 1)
        related_items = related_list.all()
        context['sorted'] = True
    else:
        relateds = model.Related.get_for_dataset(dataset, status='active')
        related_items = (r.related for r in relateds)
<<<<<<< HEAD
    related_list = model_dictize.related_list_dictize( related_items, context)
=======
        related_list = model_dictize.related_list_dictize(
            related_items, context)
>>>>>>> a9836f6d
    return related_list


def member_list(context, data_dict=None):
    '''Return the members of a group.

    The user must have permission to 'get' the group.

    :param id: the id or name of the group
    :type id: string
    :param object_type: restrict the members returned to those of a given type,
      e.g. ``'user'`` or ``'package'`` (optional, default: ``None``)
    :type object_type: string
    :param capacity: restrict the members returned to those with a given
      capacity, e.g. ``'member'``, ``'editor'``, ``'admin'``, ``'public'``,
      ``'private'`` (optional, default: ``None``)
    :type capacity: string

    :rtype: list of (id, type, capacity) tuples

    :raises: :class:`ckan.logic.NotFound`: if the group doesn't exist

    '''
    model = context['model']

    group = model.Group.get(_get_or_bust(data_dict, 'id'))
    if not group:
        raise NotFound

    obj_type = data_dict.get('object_type', None)
    capacity = data_dict.get('capacity', None)

    # User must be able to update the group to remove a member from it
    _check_access('group_show', context, data_dict)

    q = model.Session.query(model.Member).\
        filter(model.Member.group_id == group.id).\
        filter(model.Member.state == "active")

    if obj_type:
        q = q.filter(model.Member.table_name == obj_type)
    if capacity:
        q = q.filter(model.Member.capacity == capacity)

    trans = new_authz.roles_trans()

    def translated_capacity(capacity):
        try:
            return trans[capacity]
        except KeyError:
            return capacity

    return [(m.table_id, m.table_name, translated_capacity(m.capacity))
            for m in q.all()]


def _group_or_org_list(context, data_dict, is_org=False):
    model = context['model']
    user = context['user']
    api = context.get('api_version')
    groups = data_dict.get('groups')
    ref_group_by = 'id' if api == 2 else 'name'

    sort = data_dict.get('sort', 'name')
    q = data_dict.get('q')

    # order_by deprecated in ckan 1.8
    # if it is supplied and sort isn't use order_by and raise a warning
    order_by = data_dict.get('order_by', '')
    if order_by:
        log.warn('`order_by` deprecated please use `sort`')
        if not data_dict.get('sort'):
            sort = order_by
    # if the sort is packages and no sort direction is supplied we want to do a
    # reverse sort to maintain compatibility.
    if sort.strip() == 'packages':
        sort = 'packages desc'

    sort_info = _unpick_search(sort,
                               allowed_fields=['name', 'packages'],
                               total=1)

    all_fields = data_dict.get('all_fields', None)

    query = model.Session.query(model.Group).join(model.GroupRevision)
    query = query.filter(model.GroupRevision.state == 'active')
    query = query.filter(model.GroupRevision.current == True)
    if groups:
        query = query.filter(model.GroupRevision.name.in_(groups))
    if q:
        q = u'%{0}%'.format(q)
        query = query.filter(_or_(
            model.GroupRevision.name.ilike(q),
            model.GroupRevision.title.ilike(q),
            model.GroupRevision.description.ilike(q),
        ))

    query = query.filter(model.GroupRevision.is_organization == is_org)

    groups = query.all()
    group_list = model_dictize.group_list_dictize(groups, context,
                                                  lambda x: x[sort_info[0][0]],
                                                  sort_info[0][1] == 'desc')

    if not all_fields:
        group_list = [group[ref_group_by] for group in group_list]

    return group_list


def group_list(context, data_dict):
    '''Return a list of the names of the site's groups.

    :param order_by: the field to sort the list by, must be ``'name'`` or
      ``'packages'`` (optional, default: ``'name'``) Deprecated use sort.
    :type order_by: string
    :param sort: sorting of the search results.  Optional.  Default:
        "name asc" string of field name and sort-order. The allowed fields are
        'name' and 'packages'
    :type sort: string
    :param groups: a list of names of the groups to return, if given only
        groups whose names are in this list will be returned (optional)
    :type groups: list of strings
    :param all_fields: return full group dictionaries instead of  just names
        (optional, default: ``False``)
    :type all_fields: boolean

    :rtype: list of strings

    '''
    _check_access('group_list', context, data_dict)
    data_dict['type'] = 'group'
    return _group_or_org_list(context, data_dict)


def organization_list(context, data_dict):
    '''Return a list of the names of the site's organizations.

    :param order_by: the field to sort the list by, must be ``'name'`` or
      ``'packages'`` (optional, default: ``'name'``) Deprecated use sort.
    :type order_by: string
    :param sort: sorting of the search results.  Optional.  Default:
        "name asc" string of field name and sort-order. The allowed fields are
        'name' and 'packages'
    :type sort: string
    :param organizations: a list of names of the groups to return,
        if given only groups whose names are in this list will be
        returned (optional)
    :type organizations: list of strings
    :param all_fields: return full group dictionaries instead of  just names
        (optional, default: ``False``)
    :type all_fields: boolean

    :rtype: list of strings

    '''
    _check_access('organization_list', context, data_dict)
    data_dict['groups'] = data_dict.pop('organizations', [])
    data_dict['type'] = 'organization'
    return _group_or_org_list(context, data_dict, is_org=True)


def group_list_authz(context, data_dict):
    '''Return the list of groups that the user is authorized to edit.

    :param available_only: remove the existing groups in the package
      (optional, default: ``False``)
    :type available_only: boolean

    :param am_member: if ``True`` return only the groups the logged-in user is
      a member of, otherwise return all groups that the user is authorized to
      edit (for example, sysadmin users are authorized to edit all groups)
      (optional, default: ``False``)
    :type am-member: boolean

    :returns: list of dictized groups that the user is authorized to edit
    :rtype: list of dicts

    '''
    model = context['model']
    user = context['user']
    available_only = data_dict.get('available_only', False)
    am_member = data_dict.get('am_member', False)

    _check_access('group_list_authz', context, data_dict)

    sysadmin = new_authz.is_sysadmin(user)
    roles = ckan.new_authz.get_roles_with_permission('manage_group')
    if not roles:
        return []
    user_id = new_authz.get_user_id_for_username(user, allow_none=True)
    if not user_id:
        return []

    if not sysadmin or am_member:
        q = model.Session.query(model.Member) \
            .filter(model.Member.table_name == 'user') \
            .filter(model.Member.capacity.in_(roles)) \
            .filter(model.Member.table_id == user_id)
        group_ids = []
        for row in q.all():
            group_ids.append(row.group_id)

        if not group_ids:
            return []

    q = model.Session.query(model.Group) \
        .filter(model.Group.is_organization == False) \
        .filter(model.Group.state == 'active')

    if not sysadmin or am_member:
        q = q.filter(model.Group.id.in_(group_ids))

    groups = q.all()

    if available_only:
        package = context.get('package')
        if package:
            groups = set(groups) - set(package.get_groups())

    group_list = model_dictize.group_list_dictize(groups, context)
    return group_list


def organization_list_for_user(context, data_dict):
    '''Return the list of organizations that the user is a member of.

    :param permission: the permission the user has against the
        returned organizations (optional, default: ``edit_group``)
    :type permission: string

    :returns: list of dictized organizations that the user is
        authorized to edit
    :rtype: list of dicts
    '''
    model = context['model']
    user = context['user']

    _check_access('organization_list_for_user', context, data_dict)
    sysadmin = new_authz.is_sysadmin(user)

    orgs_q = model.Session.query(model.Group) \
        .filter(model.Group.is_organization == True) \
        .filter(model.Group.state == 'active')

    if not sysadmin:
        # for non-Sysadmins check they have the required permission

        permission = data_dict.get('permission', 'edit_group')

        roles = ckan.new_authz.get_roles_with_permission(permission)

        if not roles:
            return []
        user_id = new_authz.get_user_id_for_username(user, allow_none=True)
        if not user_id:
            return []

        q = model.Session.query(model.Member) \
            .filter(model.Member.table_name == 'user') \
            .filter(model.Member.capacity.in_(roles)) \
            .filter(model.Member.table_id == user_id)

        group_ids = []
        for row in q.all():
            group_ids.append(row.group_id)

        if not group_ids:
            return []

        orgs_q = orgs_q.filter(model.Group.id.in_(group_ids))

    orgs_list = model_dictize.group_list_dictize(orgs_q.all(), context)
    return orgs_list


<<<<<<< HEAD
def _group_or_org_revision_list(context, data_dict):
=======
def group_revision_list(context, data_dict):
>>>>>>> a9836f6d
    '''Return a group's revisions.

    :param id: the name or id of the group
    :type id: string

    :rtype: list of dictionaries

    '''
    model = context['model']
    id = _get_or_bust(data_dict, 'id')
    group = model.Group.get(id)
    if group is None:
        raise NotFound

<<<<<<< HEAD
=======
    _check_access('group_revision_list', context, data_dict)
>>>>>>> a9836f6d

    revision_dicts = []
    for revision, object_revisions in group.all_related_revisions:
        revision_dicts.append(model.revision_as_dict(revision,
                                                     include_packages=False,
                                                     include_groups=False))
    return revision_dicts

<<<<<<< HEAD
def group_revision_list(context, data_dict):
    '''Return a group's revisions.

    :param id: the name or id of the group
    :type id: string

    :rtype: list of dictionaries

    '''

    _check_access('group_revision_list',context, data_dict)
    return _group_or_org_revision_list(context, data_dict)

def organization_revision_list(context, data_dict):
    '''Return an organization's revisions.

    :param id: the name or id of the organization
    :type id: string

    :rtype: list of dictionaries

    '''

    _check_access('organization_revision_list',context, data_dict)
    return _group_or_org_revision_list(context, data_dict)
=======
>>>>>>> a9836f6d

def license_list(context, data_dict):
    '''Return the list of licenses available for datasets on the site.

    :rtype: list of dictionaries

    '''
    model = context["model"]

    _check_access('license_list', context, data_dict)

    license_register = model.Package.get_license_register()
    licenses = license_register.values()
    licenses = [l.as_dict() for l in licenses]
    return licenses


def tag_list(context, data_dict):
    '''Return a list of the site's tags.

    By default only free tags (tags that don't belong to a vocabulary) are
    returned. If the ``vocabulary_id`` argument is given then only tags
    belonging to that vocabulary will be returned instead.

    :param query: a tag name query to search for, if given only tags whose
        names contain this string will be returned (optional)
    :type query: string
    :param vocabulary_id: the id or name of a vocabulary, if give only tags
        that belong to this vocabulary will be returned (optional)
    :type vocabulary_id: string
    :param all_fields: return full tag dictionaries instead of just names
        (optional, default: ``False``)
    :type all_fields: boolean

    :rtype: list of dictionaries

    '''
    model = context['model']

    vocab_id_or_name = data_dict.get('vocabulary_id')
    query = data_dict.get('query') or data_dict.get('q')
    if query:
        query = query.strip()
    all_fields = data_dict.get('all_fields', None)

    _check_access('tag_list', context, data_dict)

    if query:
        tags, count = _tag_search(context, data_dict)
    else:
        tags = model.Tag.all(vocab_id_or_name)

    if tags:
        if all_fields:
            tag_list = model_dictize.tag_list_dictize(tags, context)
        else:
            tag_list = [tag.name for tag in tags]
    else:
        tag_list = []

    return tag_list


def user_list(context, data_dict):
    '''Return a list of the site's user accounts.

    :param q: restrict the users returned to those whose names contain a string
      (optional)
    :type q: string
    :param order_by: which field to sort the list by (optional, default:
      ``'name'``)
    :type order_by: string

    :rtype: list of dictionaries

    '''
    model = context['model']

    _check_access('user_list', context, data_dict)

    q = data_dict.get('q', '')
    order_by = data_dict.get('order_by', 'name')

    query = model.Session.query(
        model.User,
        model.User.name.label('name'),
        model.User.fullname.label('fullname'),
        model.User.about.label('about'),
        model.User.about.label('email'),
        model.User.created.label('created'),
        _select([_func.count(model.Revision.id)],
                _or_(
                    model.Revision.author == model.User.name,
                    model.Revision.author == model.User.openid
                )).label('number_of_edits'),
        _select([_func.count(model.UserObjectRole.id)],
                _and_(
                    model.UserObjectRole.user_id == model.User.id,
                    model.UserObjectRole.context == 'Package',
                    model.UserObjectRole.role == 'admin'
                )).label('number_administered_packages')
    )

    if q:
        query = model.User.search(q, query, user_name=context.get('user'))

    if order_by == 'edits':
        query = query.order_by(_desc(
            _select([_func.count(model.Revision.id)],
                    _or_(
                        model.Revision.author == model.User.name,
                        model.Revision.author == model.User.openid))))

    else:
        query = query.order_by(
            _case([(
                _or_(model.User.fullname == None,
                     model.User.fullname == ''),
                model.User.name)],
                else_=model.User.fullname))

    # Filter deleted users
    query = query.filter(model.User.state != model.State.DELETED)

    ## hack for pagination
    if context.get('return_query'):
        return query

    users_list = []

    for user in query.all():
        result_dict = model_dictize.user_dictize(user[0], context)
        users_list.append(result_dict)

    return users_list


def package_relationships_list(context, data_dict):
    '''Return a dataset (package)'s relationships.

    :param id: the id or name of the first package
    :type id: string
    :param id2: the id or name of the second package
    :type id: string
    :param rel: relationship as string see
        :py:func:`~ckan.logic.action.create.package_relationship_create` for
        the relationship types (optional)

    :rtype: list of dictionaries

    '''
    ##TODO needs to work with dictization layer
    model = context['model']
    api = context.get('api_version')

    id = _get_or_bust(data_dict, "id")
    id2 = data_dict.get("id2")
    rel = data_dict.get("rel")
    ref_package_by = 'id' if api == 2 else 'name'
    pkg1 = model.Package.get(id)
    pkg2 = None
    if not pkg1:
        raise NotFound('First package named in request was not found.')
    if id2:
        pkg2 = model.Package.get(id2)
        if not pkg2:
            raise NotFound('Second package named in address was not found.')

    if rel == 'relationships':
        rel = None

    _check_access('package_relationships_list', context, data_dict)

    # TODO: How to handle this object level authz?
    # Currently we don't care
    relationships = pkg1.get_relationships(with_package=pkg2, type=rel)

    if rel and not relationships:
        raise NotFound('Relationship "%s %s %s" not found.'
                       % (id, rel, id2))

    relationship_dicts = [
        rel.as_dict(pkg1, ref_package_by=ref_package_by)
        for rel in relationships]

    return relationship_dicts


def package_show(context, data_dict):
    '''Return the metadata of a dataset (package) and its resources.

    :param id: the id or name of the dataset
    :type id: string
    :param use_default_schema: use default package schema instead of
        a custom schema defined with an IDatasetForm plugin (default: False)
    :type use_default_schema: bool

    :rtype: dictionary

    '''
    model = context['model']
    context['session'] = model.Session
    name_or_id = data_dict.get("id") or _get_or_bust(data_dict, 'name_or_id')

    pkg = model.Package.get(name_or_id)

    if pkg is None:
        raise NotFound

    context['package'] = pkg

    _check_access('package_show', context, data_dict)

    if data_dict.get('use_default_schema', False):
        context['schema'] = ckan.logic.schema.default_show_package_schema()

    package_dict = None
    use_cache = (context.get('use_cache', True)
                 and not 'revision_id' in context
                 and not 'revision_date' in context)
    if use_cache:
        try:
            search_result = search.show(name_or_id)
        except (search.SearchError, socket.error):
            pass
        else:
            use_validated_cache = 'schema' not in context
            if use_validated_cache and 'validated_data_dict' in search_result:
                package_dict = json.loads(search_result['validated_data_dict'])
                package_dict_validated = True
            else:
                package_dict = json.loads(search_result['data_dict'])
                package_dict_validated = False
            metadata_modified = pkg.metadata_modified.isoformat()
            search_metadata_modified = search_result['metadata_modified']
            # solr stores less precice datetime,
            # truncate to 22 charactors to get good enough match
            if metadata_modified[:22] != search_metadata_modified[:22]:
                package_dict = None

    if not package_dict:
        package_dict = model_dictize.package_dictize(pkg, context)
        package_dict_validated = False

    # Add page-view tracking summary data to the package dict.
    # If the package_dict came from the Solr cache then it will already have a
    # potentially outdated tracking_summary, this will overwrite it with a
    # current one.
    package_dict['tracking_summary'] = model.TrackingSummary.get_for_package(
        package_dict['id'])

    # Add page-view tracking summary data to the package's resource dicts.
    # If the package_dict came from the Solr cache then each resource dict will
    # already have a potentially outdated tracking_summary, this will overwrite
    # it with a current one.
    for resource_dict in package_dict['resources']:
        _add_tracking_summary_to_resource_dict(resource_dict, model)

    if context.get('for_view'):
        for item in plugins.PluginImplementations(plugins.IPackageController):
            package_dict = item.before_view(package_dict)

    for item in plugins.PluginImplementations(plugins.IPackageController):
        item.read(pkg)

    for resource_dict in package_dict['resources']:
        for item in plugins.PluginImplementations(plugins.IResourceController):
            resource_dict = item.before_show(resource_dict)

    if not package_dict_validated:
        package_plugin = lib_plugins.lookup_package_plugin(
            package_dict['type'])
        if 'schema' in context:
            schema = context['schema']
        else:
            schema = package_plugin.show_package_schema()
            if schema and context.get('validate', True):
                package_dict, errors = _validate(package_dict, schema,
                                                 context=context)

    for item in plugins.PluginImplementations(plugins.IPackageController):
        item.after_show(context, package_dict)

    return package_dict


def _add_tracking_summary_to_resource_dict(resource_dict, model):
    '''Add page-view tracking summary data to the given resource dict.

    '''
    tracking_summary = model.TrackingSummary.get_for_resource(
        resource_dict['url'])
    resource_dict['tracking_summary'] = tracking_summary


def resource_show(context, data_dict):
    '''Return the metadata of a resource.

    :param id: the id of the resource
    :type id: string

    :rtype: dictionary

    '''
    model = context['model']
    id = _get_or_bust(data_dict, 'id')

    resource = model.Resource.get(id)
    context['resource'] = resource

    if not resource:
        raise NotFound

    _check_access('resource_show', context, data_dict)
    resource_dict = model_dictize.resource_dictize(resource, context)

    _add_tracking_summary_to_resource_dict(resource_dict, model)

    for item in plugins.PluginImplementations(plugins.IResourceController):
        resource_dict = item.before_show(resource_dict)

    return resource_dict


def resource_status_show(context, data_dict):
    '''Return the statuses of a resource's tasks.

    :param id: the id of the resource
    :type id: string

    :rtype: list of (status, date_done, traceback, task_status) dictionaries

    '''
    try:
        import ckan.lib.celery_app as celery_app
    except ImportError:
        return {'message': 'queue is not installed on this instance'}

    model = context['model']
    id = _get_or_bust(data_dict, 'id')

    _check_access('resource_status_show', context, data_dict)

    # needs to be text query as celery tables are not in our model
    q = _text("""
        select status, date_done, traceback, task_status.*
        from task_status left join celery_taskmeta
        on task_status.value = celery_taskmeta.task_id
           and key = 'celery_task_id'
        where entity_id = :entity_id
    """)
    result = model.Session.connection().execute(q, entity_id=id)
    result_list = [_table_dictize(row, context) for row in result]
    return result_list


@logic.auth_audit_exempt
def revision_show(context, data_dict):
    '''Return the details of a revision.

    :param id: the id of the revision
    :type id: string

    :rtype: dictionary
    '''
    model = context['model']
    api = context.get('api_version')
    id = _get_or_bust(data_dict, 'id')
    ref_package_by = 'id' if api == 2 else 'name'

    rev = model.Session.query(model.Revision).get(id)
    if rev is None:
        raise NotFound
    rev_dict = model.revision_as_dict(rev, include_packages=True,
                                      ref_package_by=ref_package_by)
    return rev_dict


def _group_or_org_show(context, data_dict, is_org=False):
    model = context['model']
    id = _get_or_bust(data_dict, 'id')

    group = model.Group.get(id)
    context['group'] = group

    include_datasets = data_dict.get('include_datasets', True)
    if isinstance(include_datasets, basestring):
       include_datasets = (include_datasets.lower() in ('true', '1'))
    context['include_datasets'] = include_datasets

    if group is None:
        raise NotFound
    if is_org and not group.is_organization:
        raise NotFound
    if not is_org and group.is_organization:
        raise NotFound

    if is_org:
        _check_access('organization_show', context, data_dict)
    else:
        _check_access('group_show', context, data_dict)

    group_dict = model_dictize.group_dictize(group, context)

    if is_org:
        plugin_type = plugins.IOrganizationController
    else:
        plugin_type = plugins.IGroupController

    for item in plugins.PluginImplementations(plugin_type):
        item.read(group)

    group_plugin = lib_plugins.lookup_group_plugin(group_dict['type'])
    try:
        schema = group_plugin.db_to_form_schema_options({
            'type': 'show',
            'api': 'api_version' in context,
            'context': context})
    except AttributeError:
        schema = group_plugin.db_to_form_schema()

    group_dict['num_followers'] = logic.get_action('group_follower_count')(
        {'model': model, 'session': model.Session},
        {'id': group_dict['id']})

    if schema:
        group_dict, errors = _validate(group_dict, schema, context=context)
    return group_dict


def group_show(context, data_dict):
    '''Return the details of a group.

    :param id: the id or name of the group
    :type id: string
    :param include_datasets: include a list of the group's datasets
         (optional, default: ``True``)
    :type id: boolean

    :rtype: dictionary

    .. note:: Only its first 1000 datasets are returned

    '''
    return _group_or_org_show(context, data_dict)


def organization_show(context, data_dict):
    '''Return the details of a organization.

    :param id: the id or name of the organization
    :type id: string
    :param include_datasets: include a list of the organization's datasets
         (optional, default: ``True``)
    :type id: boolean

    :rtype: dictionary

    .. note:: Only its first 1000 datasets are returned
    '''
    return _group_or_org_show(context, data_dict, is_org=True)


def group_package_show(context, data_dict):
    '''Return the datasets (packages) of a group.

    :param id: the id or name of the group
    :type id: string
    :param limit: the maximum number of datasets to return (optional)
    :type limit: int

    :rtype: list of dictionaries

    '''
    model = context['model']
    group_id = _get_or_bust(data_dict, 'id')

    # FIXME: What if limit is not an int? Schema and validation needed.
    limit = data_dict.get('limit')

    group = model.Group.get(group_id)
    context['group'] = group
    if group is None:
        raise NotFound

    _check_access('group_show', context, data_dict)

    result = []
    for pkg_rev in group.packages(
            limit=limit,
            return_query=context.get('return_query')):
        result.append(model_dictize.package_dictize(pkg_rev, context))

    return result


def tag_show(context, data_dict):
    '''Return the details of a tag and all its datasets.

    :param id: the name or id of the tag
    :type id: string

    :returns: the details of the tag, including a list of all of the tag's
        datasets and their details
    :rtype: dictionary
    '''

    model = context['model']
    id = _get_or_bust(data_dict, 'id')

    tag = model.Tag.get(id)
    context['tag'] = tag

    if tag is None:
        raise NotFound

    _check_access('tag_show', context, data_dict)
    return model_dictize.tag_dictize(tag, context)


def user_show(context, data_dict):
    '''Return a user account.

    Either the ``id`` or the ``user_obj`` parameter must be given.

    :param id: the id or name of the user (optional)
    :type id: string
    :param user_obj: the user dictionary of the user (optional)
    :type user_obj: user dictionary

    :rtype: dictionary

    '''
    model = context['model']

    id = data_dict.get('id', None)
    provided_user = data_dict.get('user_obj', None)
    if id:
        user_obj = model.User.get(id)
        context['user_obj'] = user_obj
        if user_obj is None:
            raise NotFound
    elif provided_user:
        context['user_obj'] = user_obj = provided_user
    else:
        raise NotFound

    _check_access('user_show', context, data_dict)

    user_dict = model_dictize.user_dictize(user_obj, context)

    if context.get('return_minimal'):
        return user_dict

    revisions_q = model.Session.query(model.Revision).filter_by(
        author=user_obj.name)

    revisions_list = []
    for revision in revisions_q.limit(20).all():
        revision_dict = logic.get_action('revision_show')(
            context, {'id': revision.id})
        revision_dict['state'] = revision.state
        revisions_list.append(revision_dict)
    user_dict['activity'] = revisions_list

    user_dict['datasets'] = []
    dataset_q = (model.Session.query(model.Package)
                 .join(model.PackageRole)
                 .filter_by(user=user_obj, role=model.Role.ADMIN)
                 .limit(50))

    for dataset in dataset_q:
        try:
            dataset_dict = logic.get_action('package_show')(
                context, {'id': dataset.id})
        except logic.NotAuthorized:
            continue
        user_dict['datasets'].append(dataset_dict)

    user_dict['num_followers'] = logic.get_action('user_follower_count')(
        {'model': model, 'session': model.Session},
        {'id': user_dict['id']})

    return user_dict


def package_show_rest(context, data_dict):
    _check_access('package_show_rest', context, data_dict)

    logic.get_action('package_show')(context, data_dict)

    pkg = context['package']

    package_dict = model_dictize.package_to_api(pkg, context)

    return package_dict


def group_show_rest(context, data_dict):
    _check_access('group_show_rest', context, data_dict)

    logic.get_action('group_show')(context, data_dict)
    group = context['group']

    group_dict = model_dictize.group_to_api(group, context)

    return group_dict


def tag_show_rest(context, data_dict):
    _check_access('tag_show_rest', context, data_dict)

    logic.get_action('tag_show')(context, data_dict)
    tag = context['tag']

    tag_dict = model_dictize.tag_to_api(tag, context)

    return tag_dict

<<<<<<< HEAD
@logic.validate(logic.schema.default_autocomplete_schema)
=======

>>>>>>> a9836f6d
def package_autocomplete(context, data_dict):
    '''Return a list of datasets (packages) that match a string.

    Datasets with names or titles that contain the query string will be
    returned.

    :param q: the string to search for
    :type q: string
    :param limit: the maximum number of resource formats to return (optional,
        default: 10)
    :type limit: int

    :rtype: list of dictionaries

    '''
    model = context['model']

    _check_access('package_autocomplete', context, data_dict)

    limit = data_dict.get('limit', 10)
    q = data_dict['q']

    like_q = u"%s%%" % q

    query = model.Session.query(model.PackageRevision)
    query = query.filter(model.PackageRevision.state == 'active')
    query = query.filter(model.PackageRevision.current == True)
    query = query.filter(_or_(model.PackageRevision.name.ilike(like_q),
                              model.PackageRevision.title.ilike(like_q)))
    query = query.limit(limit)

    q_lower = q.lower()
    pkg_list = []
    for package in query:
        if package.name.startswith(q_lower):
            match_field = 'name'
            match_displayed = package.name
        else:
            match_field = 'title'
            match_displayed = '%s (%s)' % (package.title, package.name)
        result_dict = {
            'name': package.name,
            'title': package.title,
            'match_field': match_field,
            'match_displayed': match_displayed}
        pkg_list.append(result_dict)

    return pkg_list

<<<<<<< HEAD
@logic.validate(logic.schema.default_autocomplete_schema)
=======

>>>>>>> a9836f6d
def format_autocomplete(context, data_dict):
    '''Return a list of resource formats whose names contain a string.

    :param q: the string to search for
    :type q: string
    :param limit: the maximum number of resource formats to return (optional,
        default: 5)
    :type limit: int

    :rtype: list of strings

    '''
    model = context['model']
    session = context['session']

    _check_access('format_autocomplete', context, data_dict)

    q = data_dict['q']
    limit = data_dict.get('limit', 5)

    like_q = u'%' + q + u'%'

    query = (session.query(
        model.ResourceRevision.format,
        _func.count(model.ResourceRevision.format).label('total'))
        .filter(_and_(
            model.ResourceRevision.state == 'active',
            model.ResourceRevision.current == True
        ))
        .filter(model.ResourceRevision.format.ilike(like_q))
        .group_by(model.ResourceRevision.format)
        .order_by('total DESC')
        .limit(limit))

    return [resource.format.lower() for resource in query]

<<<<<<< HEAD
@logic.validate(logic.schema.default_autocomplete_schema)
=======

>>>>>>> a9836f6d
def user_autocomplete(context, data_dict):
    '''Return a list of user names that contain a string.

    :param q: the string to search for
    :type q: string
    :param limit: the maximum number of user names to return (optional,
        default: 20)
    :type limit: int

    :rtype: a list of user dictionaries each with keys ``'name'``,
        ``'fullname'``, and ``'id'``

    '''
    model = context['model']
    user = context['user']

    _check_access('user_autocomplete', context, data_dict)

    q = data_dict['q']
    limit = data_dict.get('limit', 20)

    query = model.User.search(q)
    query = query.filter(model.User.state != model.State.DELETED)
    query = query.limit(limit)

    user_list = []
    for user in query.all():
        result_dict = {}
        for k in ['id', 'name', 'fullname']:
            result_dict[k] = getattr(user, k)

        user_list.append(result_dict)

    return user_list


def package_search(context, data_dict):
    '''
    Searches for packages satisfying a given search criteria.

    This action accepts solr search query parameters (details below), and
    returns a dictionary of results, including dictized datasets that match
    the search criteria, a search count and also facet information.

    **Solr Parameters:**

    For more in depth treatment of each paramter, please read the `Solr
    Documentation <http://wiki.apache.org/solr/CommonQueryParameters>`_.

    This action accepts a *subset* of solr's search query parameters:


    :param q: the solr query.  Optional.  Default: ``"*:*"``
    :type q: string
    :param fq: any filter queries to apply.  Note: ``+site_id:{ckan_site_id}``
        is added to this string prior to the query being executed.
    :type fq: string
    :param sort: sorting of the search results.  Optional.  Default:
        ``'relevance asc, metadata_modified desc'``.  As per the solr
        documentation, this is a comma-separated string of field names and
        sort-orderings.
    :type sort: string
    :param rows: the number of matching rows to return.
    :type rows: int
    :param start: the offset in the complete result for where the set of
        returned datasets should begin.
    :type start: int
    :param facet: whether to enable faceted results.  Default: ``True``.
    :type facet: string
    :param facet.mincount: the minimum counts for facet fields should be
        included in the results.
    :type facet.mincount: int
    :param facet.limit: the maximum number of values the facet fields return.
        A negative value means unlimited. This can be set instance-wide with
        the :ref:`search.facets.limit` config option. Default is 50.
    :type facet.limit: int
    :param facet.field: the fields to facet upon.  Default empty.  If empty,
        then the returned facet information is empty.
    :type facet.field: list of strings


    The following advanced Solr parameters are supported as well. Note that
    some of these are only available on particular Solr versions. See Solr's
    `dismax`_ and `edismax`_ documentation for further details on them:

    ``qf``, ``wt``, ``bf``, ``boost``, ``tie``, ``defType``, ``mm``


    .. _dismax: http://wiki.apache.org/solr/DisMaxQParserPlugin
    .. _edismax: http://wiki.apache.org/solr/ExtendedDisMax


    **Results:**

    The result of this action is a dict with the following keys:

    :rtype: A dictionary with the following keys
    :param count: the number of results found.  Note, this is the total number
        of results found, not the total number of results returned (which is
        affected by limit and row parameters used in the input).
    :type count: int
    :param results: ordered list of datasets matching the query, where the
        ordering defined by the sort parameter used in the query.
    :type results: list of dictized datasets.
    :param facets: DEPRECATED.  Aggregated information about facet counts.
    :type facets: DEPRECATED dict
    :param search_facets: aggregated information about facet counts.  The outer
        dict is keyed by the facet field name (as used in the search query).
        Each entry of the outer dict is itself a dict, with a "title" key, and
        an "items" key.  The "items" key's value is a list of dicts, each with
        "count", "display_name" and "name" entries.  The display_name is a
        form of the name that can be used in titles.
    :type search_facets: nested dict of dicts.
    :param use_default_schema: use default package schema instead of
        a custom schema defined with an IDatasetForm plugin (default: False)
    :type use_default_schema: bool

    An example result: ::

     {'count': 2,
      'results': [ { <snip> }, { <snip> }],
      'search_facets': {u'tags': {'items': [{'count': 1,
                                             'display_name': u'tolstoy',
                                             'name': u'tolstoy'},
                                            {'count': 2,
                                             'display_name': u'russian',
                                             'name': u'russian'}
                                           ]
                                 }
                       }
     }

    **Limitations:**

    The full solr query language is not exposed, including.

    fl
        The parameter that controls which fields are returned in the solr
        query cannot be changed.  CKAN always returns the matched datasets as
        dictionary objects.
    '''
    # sometimes context['schema'] is None
    schema = (context.get('schema') or
              logic.schema.default_package_search_schema())
    data_dict, errors = _validate(data_dict, schema, context)
    # put the extras back into the data_dict so that the search can
    # report needless parameters
    data_dict.update(data_dict.get('__extras', {}))
    data_dict.pop('__extras', None)
    if errors:
        raise ValidationError(errors)

    model = context['model']
    session = context['session']

    _check_access('package_search', context, data_dict)

    # Move ext_ params to extras and remove them from the root of the search
    # params, so they don't cause and error
    data_dict['extras'] = data_dict.get('extras', {})
    for key in [key for key in data_dict.keys() if key.startswith('ext_')]:
        data_dict['extras'][key] = data_dict.pop(key)

    # check if some extension needs to modify the search params
    for item in plugins.PluginImplementations(plugins.IPackageController):
        data_dict = item.before_search(data_dict)

    # the extension may have decided that it is not necessary to perform
    # the query
    abort = data_dict.get('abort_search', False)

    if data_dict.get('sort') in (None, 'rank'):
        data_dict['sort'] = 'score desc, metadata_modified desc'

    results = []
    if not abort:
        data_source = 'data_dict' if data_dict.get('use_default_schema',
            False) else 'validated_data_dict'
        # return a list of package ids
        data_dict['fl'] = 'id {0}'.format(data_source)

        # If this query hasn't come from a controller that has set this flag
        # then we should remove any mention of capacity from the fq and
        # instead set it to only retrieve public datasets
        fq = data_dict.get('fq', '')
        if not context.get('ignore_capacity_check', False):
            fq = ' '.join(p for p in fq.split(' ')
                          if not 'capacity:' in p)
            data_dict['fq'] = fq + ' capacity:"public"'

        # Pop these ones as Solr does not need them
        extras = data_dict.pop('extras', None)

        query = search.query_for(model.Package)
        query.run(data_dict)

        # Add them back so extensions can use them on after_search
        data_dict['extras'] = extras

        for package in query.results:
            # get the package object
            package, package_dict = package['id'], package.get(data_source)
            pkg_query = session.query(model.PackageRevision)\
                .filter(model.PackageRevision.id == package)\
                .filter(_and_(
                    model.PackageRevision.state == u'active',
                    model.PackageRevision.current == True
                ))
            pkg = pkg_query.first()

            ## if the index has got a package that is not in ckan then
            ## ignore it.
            if not pkg:
                log.warning('package %s in index but not in database'
                            % package)
                continue
            ## use data in search index if there
            if package_dict:
                ## the package_dict still needs translating when being viewed
                package_dict = json.loads(package_dict)
                if context.get('for_view'):
                    for item in plugins.PluginImplementations(
                            plugins.IPackageController):
                        package_dict = item.before_view(package_dict)
                results.append(package_dict)
            else:
                results.append(model_dictize.package_dictize(pkg, context))

        count = query.count
        facets = query.facets
    else:
        count = 0
        facets = {}
        results = []

    search_results = {
        'count': count,
        'facets': facets,
        'results': results,
        'sort': data_dict['sort']
    }

    # Transform facets into a more useful data structure.
    restructured_facets = {}
    for key, value in facets.items():
        restructured_facets[key] = {
            'title': key,
            'items': []
        }
        for key_, value_ in value.items():
            new_facet_dict = {}
            new_facet_dict['name'] = key_
            if key in ('groups', 'organization'):
                group = model.Group.get(key_)
                if group:
                    new_facet_dict['display_name'] = group.display_name
                else:
                    new_facet_dict['display_name'] = key_
            elif key == 'license_id':
                license = model.Package.get_license_register().get(key_)
                if license:
                    new_facet_dict['display_name'] = license.title
                else:
                    new_facet_dict['display_name'] = key_
            else:
                new_facet_dict['display_name'] = key_
            new_facet_dict['count'] = value_
            restructured_facets[key]['items'].append(new_facet_dict)
    search_results['search_facets'] = restructured_facets

    # check if some extension needs to modify the search results
    for item in plugins.PluginImplementations(plugins.IPackageController):
        search_results = item.after_search(search_results, data_dict)

    # After extensions have had a chance to modify the facets, sort them by
    # display name.
    for facet in search_results['search_facets']:
        search_results['search_facets'][facet]['items'] = sorted(
            search_results['search_facets'][facet]['items'],
            key=lambda facet: facet['display_name'], reverse=True)

    return search_results

<<<<<<< HEAD
@logic.validate(logic.schema.default_resource_search_schema)
=======

>>>>>>> a9836f6d
def resource_search(context, data_dict):
    '''
    Searches for resources satisfying a given search criteria.

    It returns a dictionary with 2 fields: ``count`` and ``results``.  The
    ``count`` field contains the total number of Resources found without the
    limit or query parameters having an effect.  The ``results`` field is a
    list of dictized Resource objects.

    The 'query' parameter is a required field.  It is a string of the form
    ``{field}:{term}`` or a list of strings, each of the same form.  Within
    each string, ``{field}`` is a field or extra field on the Resource domain
    object.

    If ``{field}`` is ``"hash"``, then an attempt is made to match the
    `{term}` as a *prefix* of the ``Resource.hash`` field.

    If ``{field}`` is an extra field, then an attempt is made to match against
    the extra fields stored against the Resource.

    Note: The search is limited to search against extra fields declared in
    the config setting ``ckan.extra_resource_fields``.

    Note: Due to a Resource's extra fields being stored as a json blob, the
    match is made against the json string representation.  As such, false
    positives may occur:

    If the search criteria is: ::

        query = "field1:term1"

    Then a json blob with the string representation of: ::

        {"field1": "foo", "field2": "term1"}

    will match the search criteria!  This is a known short-coming of this
    approach.

    All matches are made ignoring case; and apart from the ``"hash"`` field,
    a term matches if it is a substring of the field's value.

    Finally, when specifying more than one search criteria, the criteria are
    AND-ed together.

    The ``order`` parameter is used to control the ordering of the results.
    Currently only ordering one field is available, and in ascending order
    only.

    The ``fields`` parameter is deprecated as it is not compatible with calling
    this action with a GET request to the action API.

    The context may contain a flag, `search_query`, which if True will make
    this action behave as if being used by the internal search api.  ie - the
    results will not be dictized, and SearchErrors are thrown for bad search
    queries (rather than ValidationErrors).

    :param query: The search criteria.  See above for description.
    :type query: string or list of strings of the form ``{field}:{term1}``
    :param fields: Deprecated
    :type fields: dict of fields to search terms.
    :param order_by: A field on the Resource model that orders the results.
    :type order_by: string
    :param offset: Apply an offset to the query.
    :type offset: int
    :param limit: Apply a limit to the query.
    :type limit: int

    :returns:  A dictionary with a ``count`` field, and a ``results`` field.
    :rtype: dict

    '''
<<<<<<< HEAD
=======
    schema = context.get('schema',
                         logic.schema.default_resource_search_schema())
    data_dict, errors = _validate(data_dict, schema, context)
    if errors:
        raise ValidationError(errors)

>>>>>>> a9836f6d
    model = context['model']

    # Allow either the `query` or `fields` parameter to be given, but not both.
    # Once `fields` parameter is dropped, this can be made simpler.
    # The result of all this gumpf is to populate the local `fields` variable
    # with mappings from field names to list of search terms, or a single
    # search-term string.
    query = data_dict.get('query')
    fields = data_dict.get('fields')

    if query is None and fields is None:
        raise ValidationError({'query': _('Missing value')})

    elif query is not None and fields is not None:
        raise ValidationError(
            {'fields': _('Do not specify if using "query" parameter')})

    elif query is not None:
        if isinstance(query, basestring):
            query = [query]
        try:
            fields = dict(pair.split(":", 1) for pair in query)
        except ValueError:
            raise ValidationError(
                {'query': _('Must be <field>:<value> pair(s)')})

    else:
        log.warning('Use of the "fields" parameter in resource_search is '
                    'deprecated.  Use the "query" parameter instead')

        # The legacy fields paramter splits string terms.
        # So maintain that behaviour
        split_terms = {}
        for field, terms in fields.items():
            if isinstance(terms, basestring):
                terms = terms.split()
            split_terms[field] = terms
        fields = split_terms

    order_by = data_dict.get('order_by')
    offset = data_dict.get('offset')
    limit = data_dict.get('limit')

    q = (model.Session.query(model.Resource)
         .join(model.ResourceGroup)
         .join(model.Package))
    q = q.filter(model.Package.state == 'active')
    q = q.filter(model.Package.private == False)
    q = q.filter(model.Resource.state == 'active')

    resource_fields = model.Resource.get_columns()
    for field, terms in fields.items():

        if isinstance(terms, basestring):
            terms = [terms]

        if field not in resource_fields:
            msg = _('Field "{field}" not recognised in resource_search.')\
                .format(field=field)

            # Running in the context of the internal search api.
            if context.get('search_query', False):
                raise search.SearchError(msg)

            # Otherwise, assume we're in the context of an external api
            # and need to provide meaningful external error messages.
            raise ValidationError({'query': msg})

        for term in terms:

            # prevent pattern injection
            term = misc.escape_sql_like_special_characters(term)

            model_attr = getattr(model.Resource, field)

            # Treat the has field separately, see docstring.
            if field == 'hash':
                q = q.filter(model_attr.ilike(unicode(term) + '%'))

            # Resource extras are stored in a json blob.  So searching for
            # matching fields is a bit trickier.  See the docstring.
            elif field in model.Resource.get_extra_columns():
                model_attr = getattr(model.Resource, 'extras')

                like = _or_(
                    model_attr.ilike(
                        u'''%%"%s": "%%%s%%",%%''' % (field, term)),
                    model_attr.ilike(
                        u'''%%"%s": "%%%s%%"}''' % (field, term))
                )
                q = q.filter(like)

            # Just a regular field
            else:
                q = q.filter(model_attr.ilike('%' + unicode(term) + '%'))

    if order_by is not None:
        if hasattr(model.Resource, order_by):
            q = q.order_by(getattr(model.Resource, order_by))

    count = q.count()
    q = q.offset(offset)
    q = q.limit(limit)

    results = []
    for result in q:
        if isinstance(result, tuple) \
                and isinstance(result[0], model.DomainObject):
            # This is the case for order_by rank due to the add_column.
            results.append(result[0])
        else:
            results.append(result)

    # If run in the context of a search query, then don't dictize the results.
    if not context.get('search_query', False):
        results = model_dictize.resource_list_dictize(results, context)

    return {'count': count,
            'results': results}


def _tag_search(context, data_dict):
    model = context['model']

    terms = data_dict.get('query') or data_dict.get('q') or []
    if isinstance(terms, basestring):
        terms = [terms]
    terms = [t.strip() for t in terms if t.strip()]

    if 'fields' in data_dict:
        log.warning('"fields" parameter is deprecated.  '
                    'Use the "query" parameter instead')

    fields = data_dict.get('fields', {})
    offset = data_dict.get('offset')
    limit = data_dict.get('limit')

    # TODO: should we check for user authentication first?
    q = model.Session.query(model.Tag)

    if 'vocabulary_id' in data_dict:
        # Filter by vocabulary.
        vocab = model.Vocabulary.get(_get_or_bust(data_dict, 'vocabulary_id'))
        if not vocab:
            raise NotFound
        q = q.filter(model.Tag.vocabulary_id == vocab.id)
    else:
        # If no vocabulary_name in data dict then show free tags only.
        q = q.filter(model.Tag.vocabulary_id == None)
        # If we're searching free tags, limit results to tags that are
        # currently applied to a package.
        q = q.distinct().join(model.Tag.package_tags)

    for field, value in fields.items():
        if field in ('tag', 'tags'):
            terms.append(value)

    if not len(terms):
        return [], 0

    for term in terms:
        escaped_term = misc.escape_sql_like_special_characters(
            term, escape='\\')
        q = q.filter(model.Tag.name.ilike('%' + escaped_term + '%'))

    count = q.count()
    q = q.offset(offset)
    q = q.limit(limit)
    return q.all(), count


def tag_search(context, data_dict):
    '''Return a list of tags whose names contain a given string.

    By default only free tags (tags that don't belong to any vocabulary) are
    searched. If the ``vocabulary_id`` argument is given then only tags
    belonging to that vocabulary will be searched instead.

    :param query: the string(s) to search for
    :type query: string or list of strings
    :param vocabulary_id: the id or name of the tag vocabulary to search in
      (optional)
    :type vocabulary_id: string
    :param fields: deprecated
    :type fields: dictionary
    :param limit: the maximum number of tags to return
    :type limit: int
    :param offset: when ``limit`` is given, the offset to start returning tags
        from
    :type offset: int

    :returns: A dictionary with the following keys:

      ``'count'``
        The number of tags in the result.

      ``'results'``
        The list of tags whose names contain the given string, a list of
        dictionaries.

    :rtype: dictionary

    '''
    tags, count = _tag_search(context, data_dict)
    return {'count': count,
            'results': [_table_dictize(tag, context) for tag in tags]}


def tag_autocomplete(context, data_dict):
    '''Return a list of tag names that contain a given string.

    By default only free tags (tags that don't belong to any vocabulary) are
    searched. If the ``vocabulary_id`` argument is given then only tags
    belonging to that vocabulary will be searched instead.

    :param query: the string to search for
    :type query: string
    :param vocabulary_id: the id or name of the tag vocabulary to search in
      (optional)
    :type vocabulary_id: string
    :param fields: deprecated
    :type fields: dictionary
    :param limit: the maximum number of tags to return
    :type limit: int
    :param offset: when ``limit`` is given, the offset to start returning tags
        from
    :type offset: int

    :rtype: list of strings

    '''
    _check_access('tag_autocomplete', context, data_dict)
    matching_tags, count = _tag_search(context, data_dict)
    if matching_tags:
        return [tag.name for tag in matching_tags]
    else:
        return []


def task_status_show(context, data_dict):
    '''Return a task status.

    Either the ``id`` parameter *or* the ``entity_id``, ``task_type`` *and*
    ``key`` parameters must be given.

    :param id: the id of the task status (optional)
    :type id: string
    :param entity_id: the entity_id of the task status (optional)
    :type entity_id: string
    :param task_type: the task_type of the task status (optional)
    :type tast_type: string
    :param key: the key of the task status (optional)
    :type key: string

    :rtype: dictionary
    '''
    model = context['model']
    id = data_dict.get('id')

    if id:
        task_status = model.TaskStatus.get(id)
    else:
        query = model.Session.query(model.TaskStatus)\
            .filter(_and_(
                model.TaskStatus.entity_id
                == _get_or_bust(data_dict, 'entity_id'),
                model.TaskStatus.task_type
                == _get_or_bust(data_dict, 'task_type'),
                model.TaskStatus.key
                == _get_or_bust(data_dict, 'key')
            ))
        task_status = query.first()

    context['task_status'] = task_status

    _check_access('task_status_show', context, data_dict)

    if task_status is None:
        raise NotFound

    task_status_dict = model_dictize.task_status_dictize(task_status, context)
    return task_status_dict


def term_translation_show(context, data_dict):
    '''Return the translations for the given term(s) and language(s).

    :param terms: the terms to search for translations of, e.g. ``'Russian'``,
        ``'romantic novel'``
    :type terms: list of strings
    :param lang_codes: the language codes of the languages to search for
        translations into, e.g. ``'en'``, ``'de'`` (optional, default is to
        search for translations into any language)
    :type lang_codes: list of language code strings

    :rtype: a list of term translation dictionaries each with keys ``'term'``
        (the term searched for, in the source language), ``'term_translation'``
        (the translation of the term into the target language) and
        ``'lang_code'`` (the language code of the target language)
    '''
    model = context['model']

    trans_table = model.term_translation_table

    q = _select([trans_table])

    if 'terms' not in data_dict:
        raise ValidationError({'terms': 'terms not in data'})

    # This action accepts `terms` as either a list of strings, or a single
    # string.
    terms = _get_or_bust(data_dict, 'terms')
    if isinstance(terms, basestring):
        terms = [terms]
    if terms:
        q = q.where(trans_table.c.term.in_(terms))

    # This action accepts `lang_codes` as either a list of strings, or a single
    # string.
    if 'lang_codes' in data_dict:
        lang_codes = _get_or_bust(data_dict, 'lang_codes')
        if isinstance(lang_codes, basestring):
            lang_codes = [lang_codes]
        q = q.where(trans_table.c.lang_code.in_(lang_codes))

    conn = model.Session.connection()
    cursor = conn.execute(q)

    results = []

    for row in cursor:
        results.append(_table_dictize(row, context))

    return results


# Only internal services are allowed to call get_site_user.
def get_site_user(context, data_dict):
    _check_access('get_site_user', context, data_dict)
    model = context['model']
    site_id = config.get('ckan.site_id', 'ckan_site_user')
    user = model.User.get(site_id)
    if not user:
        apikey = str(uuid.uuid4())
        user = model.User(name=site_id,
                          password=apikey,
                          apikey=apikey)
        # make sysadmin
        user.sysadmin = True
        model.Session.add(user)
        model.Session.flush()
    if not context.get('defer_commit'):
        model.repo.commit_and_remove()

    return {'name': user.name,
            'apikey': user.apikey}


def roles_show(context, data_dict):
    '''Return the roles of all users and authorization groups for an object.

    :param domain_object: a package or group name or id
        to filter the results by
    :type domain_object: string
    :param user: a user name or id
    :type user: string

    :rtype: list of dictionaries

    '''
    model = context['model']
    session = context['session']
    domain_object_ref = _get_or_bust(data_dict, 'domain_object')
    user_ref = data_dict.get('user')

    domain_object = ckan.logic.action.get_domain_object(
        model, domain_object_ref)
    if isinstance(domain_object, model.Package):
        query = session.query(model.PackageRole).join('package')
    elif isinstance(domain_object, model.Group):
        query = session.query(model.GroupRole).join('group')
    elif domain_object is model.System:
        query = session.query(model.SystemRole)
    else:
        raise NotFound(_('Cannot list entity of this type: %s')
                       % type(domain_object).__name__)
    # Filter by the domain_obj (apart from if it is the system object)
    if not isinstance(domain_object, type):
        query = query.filter_by(id=domain_object.id)

    # Filter by the user
    if user_ref:
        user = model.User.get(user_ref)
        if not user:
            raise NotFound(_('unknown user:') + repr(user_ref))
        query = query.join('user').filter_by(id=user.id)

    uors = query.all()

    uors_dictized = [_table_dictize(uor, context) for uor in uors]

    result = {
        'domain_object_type': type(domain_object).__name__,
        'domain_object_id':
        domain_object.id if domain_object != model.System else None,
        'roles': uors_dictized}
    if user_ref:
        result['user'] = user.id

    return result


def status_show(context, data_dict):
    '''Return a dictionary with information about the site's configuration.

    :rtype: dictionary

    '''
    return {
        'site_title': config.get('ckan.site_title'),
        'site_description': config.get('ckan.site_description'),
        'site_url': config.get('ckan.site_url'),
        'ckan_version': ckan.__version__,
        'error_emails_to': config.get('email_to'),
        'locale_default': config.get('ckan.locale_default'),
        'extensions': config.get('ckan.plugins').split(),
    }


def vocabulary_list(context, data_dict):
    '''Return a list of all the site's tag vocabularies.

    :rtype: list of dictionaries

    '''
    model = context['model']
    vocabulary_objects = model.Session.query(model.Vocabulary).all()
    return model_dictize.vocabulary_list_dictize(vocabulary_objects, context)


def vocabulary_show(context, data_dict):
    '''Return a single tag vocabulary.

    :param id: the id or name of the vocabulary
    :type id: string
    :return: the vocabulary.
    :rtype: dictionary

    '''
    model = context['model']
    vocab_id = data_dict.get('id')
    if not vocab_id:
        raise ValidationError({'id': _('id not in data')})
    vocabulary = model.vocabulary.Vocabulary.get(vocab_id)
    if vocabulary is None:
        raise NotFound(_('Could not find vocabulary "%s"') % vocab_id)
    vocabulary_dict = model_dictize.vocabulary_dictize(vocabulary, context)
    return vocabulary_dict

<<<<<<< HEAD
@logic.validate(logic.schema.default_activity_list_schema)
=======

>>>>>>> a9836f6d
def user_activity_list(context, data_dict):
    '''Return a user's public activity stream.

    You must be authorized to view the user's profile.


    :param id: the id or name of the user
    :type id: string
    :param offset: where to start getting activity items from
        (optional, default: 0)
    :type offset: int
    :param limit: the maximum number of activities to return
        (optional, default: 31, the default value is configurable via the
        ckan.activity_list_limit setting)
    :type limit: int

    :rtype: list of dictionaries

    '''
    # FIXME: Filter out activities whose subject or object the user is not
    # authorized to read.
    _check_access('user_show', context, data_dict)

    model = context['model']

    user_ref = data_dict.get('id')  # May be user name or id.
    user = model.User.get(user_ref)
    if user is None:
        raise logic.NotFound

    offset = data_dict.get('offset', 0)
    limit = int(
        data_dict.get('limit', config.get('ckan.activity_list_limit', 31)))

    activity_objects = model.activity.user_activity_list(user.id, limit=limit,
                                                         offset=offset)
    return model_dictize.activity_list_dictize(activity_objects, context)

<<<<<<< HEAD
@logic.validate(logic.schema.default_activity_list_schema)
=======

>>>>>>> a9836f6d
def package_activity_list(context, data_dict):
    '''Return a package's activity stream.

    You must be authorized to view the package.

    :param id: the id or name of the package
    :type id: string
    :param offset: where to start getting activity items from
        (optional, default: 0)
    :type offset: int
    :param limit: the maximum number of activities to return
        (optional, default: 31, the default value is configurable via the
        ckan.activity_list_limit setting)
    :type limit: int

    :rtype: list of dictionaries

    '''
    # FIXME: Filter out activities whose subject or object the user is not
    # authorized to read.
    _check_access('package_show', context, data_dict)

    model = context['model']

    package_ref = data_dict.get('id')  # May be name or ID.
    package = model.Package.get(package_ref)
    if package is None:
        raise logic.NotFound

    offset = int(data_dict.get('offset', 0))
    limit = int(
        data_dict.get('limit', config.get('ckan.activity_list_limit', 31)))

    activity_objects = model.activity.package_activity_list(
        package.id, limit=limit, offset=offset)
    return model_dictize.activity_list_dictize(activity_objects, context)

<<<<<<< HEAD
@logic.validate(logic.schema.default_activity_list_schema)
=======

>>>>>>> a9836f6d
def group_activity_list(context, data_dict):
    '''Return a group's activity stream.

    You must be authorized to view the group.

    :param id: the id or name of the group
    :type id: string
    :param offset: where to start getting activity items from
        (optional, default: 0)
    :type offset: int
    :param limit: the maximum number of activities to return
        (optional, default: 31, the default value is configurable via the
        ckan.activity_list_limit setting)
    :type limit: int

    :rtype: list of dictionaries

    '''
    # FIXME: Filter out activities whose subject or object the user is not
    # authorized to read.
    _check_access('group_show', context, data_dict)

    model = context['model']
    group_id = data_dict.get('id')
    offset = data_dict.get('offset', 0)
    limit = int(
        data_dict.get('limit', config.get('ckan.activity_list_limit', 31)))

    # Convert group_id (could be id or name) into id.
    group_show = logic.get_action('group_show')
    group_id = group_show(context, {'id': group_id})['id']

    activity_objects = model.activity.group_activity_list(
        group_id, limit=limit, offset=offset)
    return model_dictize.activity_list_dictize(activity_objects, context)

<<<<<<< HEAD
@logic.validate(logic.schema.default_activity_list_schema)
=======

>>>>>>> a9836f6d
def organization_activity_list(context, data_dict):
    '''Return a organization's activity stream.

    :param id: the id or name of the organization
    :type id: string

    :rtype: list of dictionaries

    '''
    # FIXME: Filter out activities whose subject or object the user is not
    # authorized to read.
    _check_access('organization_show', context, data_dict)

    model = context['model']
    org_id = data_dict.get('id')
    offset = data_dict.get('offset', 0)
    limit = int(
        data_dict.get('limit', config.get('ckan.activity_list_limit', 31)))

    # Convert org_id (could be id or name) into id.
    org_show = logic.get_action('organization_show')
    org_id = org_show(context, {'id': org_id})['id']

    activity_objects = model.activity.group_activity_list(
        org_id, limit=limit, offset=offset)
    return model_dictize.activity_list_dictize(activity_objects, context)

<<<<<<< HEAD
@logic.validate(logic.schema.default_pagination_schema)
=======

>>>>>>> a9836f6d
def recently_changed_packages_activity_list(context, data_dict):
    '''Return the activity stream of all recently added or changed packages.

    :param offset: where to start getting activity items from
        (optional, default: 0)
    :type offset: int
    :param limit: the maximum number of activities to return
        (optional, default: 31, the default value is configurable via the
        ckan.activity_list_limit setting)
    :type limit: int

    :rtype: list of dictionaries

    '''
    # FIXME: Filter out activities whose subject or object the user is not
    # authorized to read.
    model = context['model']
    offset = data_dict.get('offset', 0)
    limit = int(
        data_dict.get('limit', config.get('ckan.activity_list_limit', 31)))

    activity_objects = model.activity.recently_changed_packages_activity_list(
        limit=limit, offset=offset)

    return model_dictize.activity_list_dictize(activity_objects, context)


def activity_detail_list(context, data_dict):
    '''Return an activity's list of activity detail items.

    :param id: the id of the activity
    :type id: string
    :rtype: list of dictionaries.

    '''
    # FIXME: Filter out activities whose subject or object the user is not
    # authorized to read.
    model = context['model']
    activity_id = _get_or_bust(data_dict, 'id')
    activity_detail_objects = model.ActivityDetail.by_activity_id(activity_id)
    return model_dictize.activity_detail_list_dictize(
        activity_detail_objects, context)


def user_activity_list_html(context, data_dict):
    '''Return a user's public activity stream as HTML.

    The activity stream is rendered as a snippet of HTML meant to be included
    in an HTML page, i.e. it doesn't have any HTML header or footer.

    :param id: The id or name of the user.
    :type id: string
    :param offset: where to start getting activity items from
        (optional, default: 0)
    :type offset: int
    :param limit: the maximum number of activities to return
        (optional, default: 31, the default value is configurable via the
        ckan.activity_list_limit setting)
    :type limit: int

    :rtype: string

    '''
    activity_stream = user_activity_list(context, data_dict)
    offset = int(data_dict.get('offset', 0))
    extra_vars = {
        'controller': 'user',
        'action': 'activity',
        'id': data_dict['id'],
        'offset': offset,
    }
    return activity_streams.activity_list_to_html(
        context, activity_stream, extra_vars)


def package_activity_list_html(context, data_dict):
    '''Return a package's activity stream as HTML.

    The activity stream is rendered as a snippet of HTML meant to be included
    in an HTML page, i.e. it doesn't have any HTML header or footer.

    :param id: the id or name of the package
    :type id: string
    :param offset: where to start getting activity items from
        (optional, default: 0)
    :type offset: int
    :param limit: the maximum number of activities to return
        (optional, default: 31, the default value is configurable via the
        ckan.activity_list_limit setting)
    :type limit: int

    :rtype: string

    '''
    activity_stream = package_activity_list(context, data_dict)
    offset = int(data_dict.get('offset', 0))
    extra_vars = {
        'controller': 'package',
        'action': 'activity',
        'id': data_dict['id'],
        'offset': offset,
    }
    return activity_streams.activity_list_to_html(
        context, activity_stream, extra_vars)


def group_activity_list_html(context, data_dict):
    '''Return a group's activity stream as HTML.

    The activity stream is rendered as a snippet of HTML meant to be included
    in an HTML page, i.e. it doesn't have any HTML header or footer.

    :param id: the id or name of the group
    :type id: string
    :param offset: where to start getting activity items from
        (optional, default: 0)
    :type offset: int
    :param limit: the maximum number of activities to return
        (optional, default: 31, the default value is configurable via the
        ckan.activity_list_limit setting)
    :type limit: int

    :rtype: string

    '''
    activity_stream = group_activity_list(context, data_dict)
    offset = int(data_dict.get('offset', 0))
    extra_vars = {
        'controller': 'group',
        'action': 'activity',
        'id': data_dict['id'],
        'offset': offset,
    }
    return activity_streams.activity_list_to_html(
        context, activity_stream, extra_vars)


def organization_activity_list_html(context, data_dict):
    '''Return a organization's activity stream as HTML.

    The activity stream is rendered as a snippet of HTML meant to be included
    in an HTML page, i.e. it doesn't have any HTML header or footer.

    :param id: the id or name of the organization
    :type id: string

    :rtype: string

    '''
    activity_stream = organization_activity_list(context, data_dict)
    offset = int(data_dict.get('offset', 0))
    extra_vars = {
        'controller': 'organization',
        'action': 'activity',
        'id': data_dict['id'],
        'offset': offset,
    }

    return activity_streams.activity_list_to_html(
        context, activity_stream, extra_vars)


def recently_changed_packages_activity_list_html(context, data_dict):
    '''Return the activity stream of all recently changed packages as HTML.

    The activity stream includes all recently added or changed packages. It is
    rendered as a snippet of HTML meant to be included in an HTML page, i.e. it
    doesn't have any HTML header or footer.

    :param offset: where to start getting activity items from
        (optional, default: 0)
    :type offset: int
    :param limit: the maximum number of activities to return
        (optional, default: 31, the default value is configurable via the
        ckan.activity_list_limit setting)
    :type limit: int

    :rtype: string

    '''
    activity_stream = recently_changed_packages_activity_list(
        context, data_dict)
    offset = int(data_dict.get('offset', 0))
    extra_vars = {
        'controller': 'package',
        'action': 'activity',
        'offset': offset,
    }
    return activity_streams.activity_list_to_html(
        context, activity_stream, extra_vars)


def _follower_count(context, data_dict, default_schema, ModelClass):
    schema = context.get('schema', default_schema)
    data_dict, errors = _validate(data_dict, schema, context)
    if errors:
        raise ValidationError(errors)
    return ModelClass.follower_count(data_dict['id'])


def user_follower_count(context, data_dict):
    '''Return the number of followers of a user.

    :param id: the id or name of the user
    :type id: string

    :rtype: int

    '''
    return _follower_count(
        context, data_dict,
        ckan.logic.schema.default_follow_user_schema(),
        context['model'].UserFollowingUser)


def dataset_follower_count(context, data_dict):
    '''Return the number of followers of a dataset.

    :param id: the id or name of the dataset
    :type id: string

    :rtype: int

    '''
    return _follower_count(
        context, data_dict,
        ckan.logic.schema.default_follow_dataset_schema(),
        context['model'].UserFollowingDataset)


def group_follower_count(context, data_dict):
    '''Return the number of followers of a group.

    :param id: the id or name of the group
    :type id: string

    :rtype: int

    '''
    return _follower_count(
        context, data_dict,
        ckan.logic.schema.default_follow_group_schema(),
        context['model'].UserFollowingGroup)


def _follower_list(context, data_dict, default_schema, FollowerClass):
    schema = context.get('schema', default_schema)
    data_dict, errors = _validate(data_dict, schema, context)
    if errors:
        raise ValidationError(errors)

    # Get the list of Follower objects.
    model = context['model']
    object_id = data_dict.get('id')
    followers = FollowerClass.follower_list(object_id)

    # Convert the list of Follower objects to a list of User objects.
    users = [model.User.get(follower.follower_id) for follower in followers]
    users = [user for user in users if user is not None]

    # Dictize the list of User objects.
    return model_dictize.user_list_dictize(users, context)


def user_follower_list(context, data_dict):
    '''Return the list of users that are following the given user.

    :param id: the id or name of the user
    :type id: string

    :rtype: list of dictionaries

    '''
    _check_access('user_follower_list', context, data_dict)
    return _follower_list(
        context, data_dict,
        ckan.logic.schema.default_follow_user_schema(),
        context['model'].UserFollowingUser)


def dataset_follower_list(context, data_dict):
    '''Return the list of users that are following the given dataset.

    :param id: the id or name of the dataset
    :type id: string

    :rtype: list of dictionaries

    '''
    _check_access('dataset_follower_list', context, data_dict)
    return _follower_list(
        context, data_dict,
        ckan.logic.schema.default_follow_dataset_schema(),
        context['model'].UserFollowingDataset)


def group_follower_list(context, data_dict):
    '''Return the list of users that are following the given group.

    :param id: the id or name of the group
    :type id: string

    :rtype: list of dictionaries

    '''
    _check_access('group_follower_list', context, data_dict)
    return _follower_list(
        context, data_dict,
        ckan.logic.schema.default_follow_group_schema(),
        context['model'].UserFollowingGroup)


def _am_following(context, data_dict, default_schema, FollowerClass):
    schema = context.get('schema', default_schema)
    data_dict, errors = _validate(data_dict, schema, context)
    if errors:
        raise ValidationError(errors)

    if 'user' not in context:
        raise logic.NotAuthorized

    model = context['model']

    userobj = model.User.get(context['user'])
    if not userobj:
        raise logic.NotAuthorized

    object_id = data_dict.get('id')

    return FollowerClass.is_following(userobj.id, object_id)


def am_following_user(context, data_dict):
    '''Return ``True`` if you're following the given user, ``False`` if not.

    :param id: the id or name of the user
    :type id: string

    :rtype: boolean

    '''
    return _am_following(
        context, data_dict,
        ckan.logic.schema.default_follow_user_schema(),
        context['model'].UserFollowingUser)


def am_following_dataset(context, data_dict):
    '''Return ``True`` if you're following the given dataset, ``False`` if not.

    :param id: the id or name of the dataset
    :type id: string

    :rtype: boolean

    '''
    return _am_following(
        context, data_dict,
        ckan.logic.schema.default_follow_dataset_schema(),
        context['model'].UserFollowingDataset)


def am_following_group(context, data_dict):
    '''Return ``True`` if you're following the given group, ``False`` if not.

    :param id: the id or name of the group
    :type id: string

    :rtype: boolean

    '''
    return _am_following(
        context, data_dict,
        ckan.logic.schema.default_follow_group_schema(),
        context['model'].UserFollowingGroup)


def _followee_count(context, data_dict, FollowerClass):
    if not context.get('skip_validation'):
        schema = context.get('schema',
                             ckan.logic.schema.default_follow_user_schema())
        data_dict, errors = _validate(data_dict, schema, context)
        if errors:
            raise ValidationError(errors)
    return FollowerClass.followee_count(data_dict['id'])


def followee_count(context, data_dict):
    '''Return the number of objects that are followed by the given user.

    Counts all objects, of any type, that the given user is following
    (e.g. followed users, followed datasets, followed groups).

    :param id: the id of the user
    :type id: string

    :rtype: int

    '''
    model = context['model']
    followee_users = _followee_count(context, data_dict,
                                     model.UserFollowingUser)

    # followee_users has validated data_dict so the following functions don't
    # need to validate it again.
    context['skip_validation'] = True

    followee_datasets = _followee_count(context, data_dict,
                                        model.UserFollowingDataset)
    followee_groups = _followee_count(context, data_dict,
                                      model.UserFollowingGroup)

    return sum((followee_users, followee_datasets, followee_groups))


def user_followee_count(context, data_dict):
    '''Return the number of users that are followed by the given user.

    :param id: the id of the user
    :type id: string

    :rtype: int

    '''
    return _followee_count(
        context, data_dict,
        context['model'].UserFollowingUser)


def dataset_followee_count(context, data_dict):
    '''Return the number of datasets that are followed by the given user.

    :param id: the id of the user
    :type id: string

    :rtype: int

    '''
    return _followee_count(
        context, data_dict,
        context['model'].UserFollowingDataset)


def group_followee_count(context, data_dict):
    '''Return the number of groups that are followed by the given user.

    :param id: the id of the user
    :type id: string

    :rtype: int

    '''
    return _followee_count(
        context, data_dict,
        context['model'].UserFollowingGroup)


@logic.validate(logic.schema.default_follow_user_schema)
def followee_list(context, data_dict):
    '''Return the list of objects that are followed by the given user.

    Returns all objects, of any type, that the given user is following
    (e.g. followed users, followed datasets, followed groups.. ).

    :param id: the id of the user
    :type id: string

    :param q: a query string to limit results by, only objects whose display
        name begins with the given string (case-insensitive) wil be returned
        (optional)
    :type q: string

    :rtype: list of dictionaries, each with keys ``'type'`` (e.g. ``'user'``,
        ``'dataset'`` or ``'group'``), ``'display_name'`` (e.g. a user's
        display name, or a package's title) and ``'dict'`` (e.g. a dict
        representing the followed user, package or group, the same as the dict
        that would be returned by :py:func:`user_show`,
        :py:func:`package_show` or :py:func:`group_show`)

    '''
    _check_access('followee_list', context, data_dict)
<<<<<<< HEAD
=======
    schema = context.get('schema') or (
        ckan.logic.schema.default_follow_user_schema())
    data_dict, errors = _validate(data_dict, schema, context)
    if errors:
        raise ValidationError(errors)
>>>>>>> a9836f6d

    def display_name(followee):
        '''Return a display name for the given user, group or dataset dict.'''
        display_name = followee.get('display_name')
        fullname = followee.get('fullname')
        title = followee.get('title')
        name = followee.get('name')
        return display_name or fullname or title or name

    # Get the followed objects.
    # TODO: Catch exceptions raised by these *_followee_list() functions?
    # FIXME should we be changing the context like this it seems dangerous
    followee_dicts = []
    context['skip_validation'] = True
    context['ignore_auth'] = True
    for followee_list_function, followee_type in (
            (user_followee_list, 'user'),
            (dataset_followee_list, 'dataset'),
            (group_followee_list, 'group')):
        dicts = followee_list_function(context, data_dict)
        for d in dicts:
            followee_dicts.append(
                {'type': followee_type,
                 'display_name': display_name(d),
                 'dict': d})

    followee_dicts.sort(key=lambda d: d['display_name'])

    q = data_dict.get('q')
    if q:
        q = q.strip().lower()
        matching_followee_dicts = []
        for followee_dict in followee_dicts:
            if followee_dict['display_name'].strip().lower().startswith(q):
                matching_followee_dicts.append(followee_dict)
        followee_dicts = matching_followee_dicts

    return followee_dicts


def user_followee_list(context, data_dict):
    '''Return the list of users that are followed by the given user.

    :param id: the id of the user
    :type id: string

    :rtype: list of dictionaries

    '''
    _check_access('user_followee_list', context, data_dict)

    if not context.get('skip_validation'):
        schema = context.get('schema') or (
            ckan.logic.schema.default_follow_user_schema())
        data_dict, errors = _validate(data_dict, schema, context)
        if errors:
            raise ValidationError(errors)

    # Get the list of Follower objects.
    model = context['model']
    user_id = _get_or_bust(data_dict, 'id')
    followees = model.UserFollowingUser.followee_list(user_id)

    # Convert the list of Follower objects to a list of User objects.
    users = [model.User.get(followee.object_id) for followee in followees]
    users = [user for user in users if user is not None]

    # Dictize the list of User objects.
    return model_dictize.user_list_dictize(users, context)


def dataset_followee_list(context, data_dict):
    '''Return the list of datasets that are followed by the given user.

    :param id: the id or name of the user
    :type id: string

    :rtype: list of dictionaries

    '''
    _check_access('dataset_followee_list', context, data_dict)

    if not context.get('skip_validation'):
        schema = context.get('schema') or (
            ckan.logic.schema.default_follow_user_schema())
        data_dict, errors = _validate(data_dict, schema, context)
        if errors:
            raise ValidationError(errors)

    # Get the list of Follower objects.
    model = context['model']
    user_id = _get_or_bust(data_dict, 'id')
    followees = model.UserFollowingDataset.followee_list(user_id)

    # Convert the list of Follower objects to a list of Package objects.
    datasets = [model.Package.get(followee.object_id)
                for followee in followees]
    datasets = [dataset for dataset in datasets if dataset is not None]

    # Dictize the list of Package objects.
    return [model_dictize.package_dictize(dataset, context)
            for dataset in datasets]


def group_followee_list(context, data_dict):
    '''Return the list of groups that are followed by the given user.

    :param id: the id or name of the user
    :type id: string

    :rtype: list of dictionaries

    '''
    _check_access('group_followee_list', context, data_dict)

    if not context.get('skip_validation'):
        schema = context.get('schema',
                             ckan.logic.schema.default_follow_user_schema())
        data_dict, errors = _validate(data_dict, schema, context)
        if errors:
            raise ValidationError(errors)

    # Get the list of UserFollowingGroup objects.
    model = context['model']
    user_id = _get_or_bust(data_dict, 'id')
    followees = model.UserFollowingGroup.followee_list(user_id)

    # Convert the UserFollowingGroup objects to a list of Group objects.
    groups = [model.Group.get(followee.object_id) for followee in followees]
    groups = [group for group in groups if group is not None]

    # Dictize the list of Group objects.
    return [model_dictize.group_dictize(group, context) for group in groups]


@logic.validate(logic.schema.default_pagination_schema)
def dashboard_activity_list(context, data_dict):
    '''Return the authorized user's dashboard activity stream.

    Unlike the activity dictionaries returned by other ``*_activity_list``
    actions, these activity dictionaries have an extra boolean value with key
    ``is_new`` that tells you whether the activity happened since the user last
    viewed her dashboard (``'is_new': True``) or not (``'is_new': False``).

    The user's own activities are always marked ``'is_new': False``.

    :param offset: where to start getting activity items from
        (optional, default: 0)
    :type offset: int
    :param limit: the maximum number of activities to return
        (optional, default: 31, the default value is configurable via the
        :ref:`ckan.activity_list_limit` setting)

    :rtype: list of activity dictionaries

    '''
    _check_access('dashboard_activity_list', context, data_dict)

    model = context['model']
    user_id = model.User.get(context['user']).id
    offset = data_dict.get('offset', 0)
    limit = int(
        data_dict.get('limit', config.get('ckan.activity_list_limit', 31)))

    # FIXME: Filter out activities whose subject or object the user is not
    # authorized to read.
    activity_objects = model.activity.dashboard_activity_list(
        user_id, limit=limit, offset=offset)

    activity_dicts = model_dictize.activity_list_dictize(
        activity_objects, context)

    # Mark the new (not yet seen by user) activities.
    strptime = datetime.datetime.strptime
    fmt = '%Y-%m-%dT%H:%M:%S.%f'
    last_viewed = model.Dashboard.get(user_id).activity_stream_last_viewed
    for activity in activity_dicts:
        if activity['user_id'] == user_id:
            # Never mark the user's own activities as new.
            activity['is_new'] = False
        else:
            activity['is_new'] = (
                strptime(activity['timestamp'], fmt) > last_viewed)

    return activity_dicts


@logic.validate(ckan.logic.schema.default_pagination_schema)
def dashboard_activity_list_html(context, data_dict):
    '''Return the authorized user's dashboard activity stream as HTML.

    The activity stream is rendered as a snippet of HTML meant to be included
    in an HTML page, i.e. it doesn't have any HTML header or footer.

    :param id: the id or name of the user
    :type id: string
    :param offset: where to start getting activity items from
        (optional, default: 0)
    :type offset: int
    :param limit: the maximum number of activities to return
        (optional, default: 31, the default value is configurable via the
        ckan.activity_list_limit setting)
    :type limit: int

    :rtype: string

    '''
    activity_stream = dashboard_activity_list(context, data_dict)
    model = context['model']
    offset = data_dict.get('offset', 0)
    extra_vars = {
        'controller': 'user',
        'action': 'dashboard',
        'offset': offset,
    }
    return activity_streams.activity_list_to_html(context, activity_stream,
                                                  extra_vars)


def dashboard_new_activities_count(context, data_dict):
    '''Return the number of new activities in the user's dashboard.

    Return the number of new activities in the authorized user's dashboard
    activity stream.

    Activities from the user herself are not counted by this function even
    though they appear in the dashboard (users don't want to be notified about
    things they did themselves).

    :rtype: int

    '''
    _check_access('dashboard_new_activities_count', context, data_dict)
    activities = logic.get_action('dashboard_activity_list')(
        context, data_dict)
    return len([activity for activity in activities if activity['is_new']])


def _unpick_search(sort, allowed_fields=None, total=None):
    ''' This is a helper function that takes a sort string
    eg 'name asc, last_modified desc' and returns a list of
    split field order eg [('name', 'asc'), ('last_modified', 'desc')]
    allowed_fields can limit which field names are ok.
    total controls how many sorts can be specifed '''
    sorts = []
    split_sort = sort.split(',')
    for part in split_sort:
        split_part = part.strip().split()
        field = split_part[0]
        if len(split_part) > 1:
            order = split_part[1].lower()
        else:
            order = 'asc'
        if allowed_fields:
            if field not in allowed_fields:
                raise ValidationError('Cannot sort by field `%s`' % field)
        if order not in ['asc', 'desc']:
            raise ValidationError('Invalid sort direction `%s`' % order)
        sorts.append((field, order))
    if total and len(sorts) > total:
        raise ValidationError(
            'Too many sort criteria provided only %s allowed' % total)
    return sorts


def member_roles_list(context, data_dict):
    '''Return the possible roles for members of groups and organizations.

    :param group_type: the group type, either ``"group"`` or ``"organization"``
        (optional, default ``"organization"``)
    :type id: string
    :returns: a list of dictionaries each with two keys: ``"text"`` (the
        display name of the role, e.g. ``"Admin"``) and ``"value"`` (the
        internal name of the role, e.g. ``"admin"``)
    :rtype: list of dictionaries

    '''
    group_type = data_dict.get('group_type', 'organization')
    roles_list = new_authz.roles_list()
    if group_type == 'group':
        roles_list = [role for role in roles_list
                      if role['value'] != 'editor']

    _check_access('member_roles_list', context, data_dict)
    return roles_list<|MERGE_RESOLUTION|>--- conflicted
+++ resolved
@@ -63,11 +63,8 @@
     _check_access('site_read', context, data_dict)
     return True
 
-<<<<<<< HEAD
+
 @logic.validate(logic.schema.default_pagination_schema)
-=======
-
->>>>>>> a9836f6d
 def package_list(context, data_dict):
     '''Return a list of the names of the site's datasets (packages).
 
@@ -87,14 +84,6 @@
 
     _check_access('package_list', context, data_dict)
 
-<<<<<<< HEAD
-=======
-    schema = context.get('schema', logic.schema.default_pagination_schema())
-    data_dict, errors = _validate(data_dict, schema, context)
-    if errors:
-        raise ValidationError(errors)
-
->>>>>>> a9836f6d
     package_revision_table = model.package_revision_table
     col = (package_revision_table.c.id
            if api == 2 else package_revision_table.c.name)
@@ -114,14 +103,11 @@
     if offset:
         query = query.offset(offset)
 
-<<<<<<< HEAD
     ## Returns the first field in each result record
     return [r[0] for r in query.execute()]
 
+
 @logic.validate(logic.schema.default_package_list_schema)
-=======
-
->>>>>>> a9836f6d
 def current_package_list_with_resources(context, data_dict):
     '''Return a list of the site's datasets (packages) and their resources.
 
@@ -286,12 +272,8 @@
     else:
         relateds = model.Related.get_for_dataset(dataset, status='active')
         related_items = (r.related for r in relateds)
-<<<<<<< HEAD
-    related_list = model_dictize.related_list_dictize( related_items, context)
-=======
-        related_list = model_dictize.related_list_dictize(
-            related_items, context)
->>>>>>> a9836f6d
+    related_list = model_dictize.related_list_dictize(
+        related_items, context)
     return related_list
 
 
@@ -568,11 +550,7 @@
     return orgs_list
 
 
-<<<<<<< HEAD
 def _group_or_org_revision_list(context, data_dict):
-=======
-def group_revision_list(context, data_dict):
->>>>>>> a9836f6d
     '''Return a group's revisions.
 
     :param id: the name or id of the group
@@ -586,11 +564,6 @@
     group = model.Group.get(id)
     if group is None:
         raise NotFound
-
-<<<<<<< HEAD
-=======
-    _check_access('group_revision_list', context, data_dict)
->>>>>>> a9836f6d
 
     revision_dicts = []
     for revision, object_revisions in group.all_related_revisions:
@@ -599,7 +572,7 @@
                                                      include_groups=False))
     return revision_dicts
 
-<<<<<<< HEAD
+
 def group_revision_list(context, data_dict):
     '''Return a group's revisions.
 
@@ -610,8 +583,9 @@
 
     '''
 
-    _check_access('group_revision_list',context, data_dict)
+    _check_access('group_revision_list', context, data_dict)
     return _group_or_org_revision_list(context, data_dict)
+
 
 def organization_revision_list(context, data_dict):
     '''Return an organization's revisions.
@@ -623,10 +597,9 @@
 
     '''
 
-    _check_access('organization_revision_list',context, data_dict)
+    _check_access('organization_revision_list', context, data_dict)
     return _group_or_org_revision_list(context, data_dict)
-=======
->>>>>>> a9836f6d
+
 
 def license_list(context, data_dict):
     '''Return the list of licenses available for datasets on the site.
@@ -1014,7 +987,7 @@
 
     include_datasets = data_dict.get('include_datasets', True)
     if isinstance(include_datasets, basestring):
-       include_datasets = (include_datasets.lower() in ('true', '1'))
+        include_datasets = (include_datasets.lower() in ('true', '1'))
     context['include_datasets'] = include_datasets
 
     if group is None:
@@ -1246,11 +1219,8 @@
 
     return tag_dict
 
-<<<<<<< HEAD
+
 @logic.validate(logic.schema.default_autocomplete_schema)
-=======
-
->>>>>>> a9836f6d
 def package_autocomplete(context, data_dict):
     '''Return a list of datasets (packages) that match a string.
 
@@ -1300,11 +1270,8 @@
 
     return pkg_list
 
-<<<<<<< HEAD
+
 @logic.validate(logic.schema.default_autocomplete_schema)
-=======
-
->>>>>>> a9836f6d
 def format_autocomplete(context, data_dict):
     '''Return a list of resource formats whose names contain a string.
 
@@ -1341,11 +1308,8 @@
 
     return [resource.format.lower() for resource in query]
 
-<<<<<<< HEAD
+
 @logic.validate(logic.schema.default_autocomplete_schema)
-=======
-
->>>>>>> a9836f6d
 def user_autocomplete(context, data_dict):
     '''Return a list of user names that contain a string.
 
@@ -1522,8 +1486,7 @@
 
     results = []
     if not abort:
-        data_source = 'data_dict' if data_dict.get('use_default_schema',
-            False) else 'validated_data_dict'
+        data_source = 'data_dict' if data_dict.get('use_default_schema') else 'validated_data_dict'
         # return a list of package ids
         data_dict['fl'] = 'id {0}'.format(data_source)
 
@@ -1629,11 +1592,8 @@
 
     return search_results
 
-<<<<<<< HEAD
+
 @logic.validate(logic.schema.default_resource_search_schema)
-=======
-
->>>>>>> a9836f6d
 def resource_search(context, data_dict):
     '''
     Searches for resources satisfying a given search criteria.
@@ -1705,15 +1665,6 @@
     :rtype: dict
 
     '''
-<<<<<<< HEAD
-=======
-    schema = context.get('schema',
-                         logic.schema.default_resource_search_schema())
-    data_dict, errors = _validate(data_dict, schema, context)
-    if errors:
-        raise ValidationError(errors)
-
->>>>>>> a9836f6d
     model = context['model']
 
     # Allow either the `query` or `fields` parameter to be given, but not both.
@@ -2173,11 +2124,8 @@
     vocabulary_dict = model_dictize.vocabulary_dictize(vocabulary, context)
     return vocabulary_dict
 
-<<<<<<< HEAD
+
 @logic.validate(logic.schema.default_activity_list_schema)
-=======
-
->>>>>>> a9836f6d
 def user_activity_list(context, data_dict):
     '''Return a user's public activity stream.
 
@@ -2216,11 +2164,8 @@
                                                          offset=offset)
     return model_dictize.activity_list_dictize(activity_objects, context)
 
-<<<<<<< HEAD
+
 @logic.validate(logic.schema.default_activity_list_schema)
-=======
-
->>>>>>> a9836f6d
 def package_activity_list(context, data_dict):
     '''Return a package's activity stream.
 
@@ -2258,11 +2203,8 @@
         package.id, limit=limit, offset=offset)
     return model_dictize.activity_list_dictize(activity_objects, context)
 
-<<<<<<< HEAD
+
 @logic.validate(logic.schema.default_activity_list_schema)
-=======
-
->>>>>>> a9836f6d
 def group_activity_list(context, data_dict):
     '''Return a group's activity stream.
 
@@ -2299,11 +2241,8 @@
         group_id, limit=limit, offset=offset)
     return model_dictize.activity_list_dictize(activity_objects, context)
 
-<<<<<<< HEAD
+
 @logic.validate(logic.schema.default_activity_list_schema)
-=======
-
->>>>>>> a9836f6d
 def organization_activity_list(context, data_dict):
     '''Return a organization's activity stream.
 
@@ -2331,11 +2270,8 @@
         org_id, limit=limit, offset=offset)
     return model_dictize.activity_list_dictize(activity_objects, context)
 
-<<<<<<< HEAD
+
 @logic.validate(logic.schema.default_pagination_schema)
-=======
-
->>>>>>> a9836f6d
 def recently_changed_packages_activity_list(context, data_dict):
     '''Return the activity stream of all recently added or changed packages.
 
@@ -2817,14 +2753,6 @@
 
     '''
     _check_access('followee_list', context, data_dict)
-<<<<<<< HEAD
-=======
-    schema = context.get('schema') or (
-        ckan.logic.schema.default_follow_user_schema())
-    data_dict, errors = _validate(data_dict, schema, context)
-    if errors:
-        raise ValidationError(errors)
->>>>>>> a9836f6d
 
     def display_name(followee):
         '''Return a display name for the given user, group or dataset dict.'''
