'''API functions for updating existing data in CKAN.'''

import logging
import datetime
import json

from pylons import config
from vdm.sqlalchemy.base import SQLAlchemySession
import paste.deploy.converters as converters

import ckan.plugins as plugins
import ckan.logic as logic
import ckan.logic.schema as schema_
import ckan.lib.dictization as dictization
import ckan.lib.dictization.model_dictize as model_dictize
import ckan.lib.dictization.model_save as model_save
import ckan.lib.navl.dictization_functions
import ckan.lib.navl.validators as validators
import ckan.lib.plugins as lib_plugins
import ckan.lib.email_notifications as email_notifications
import ckan.lib.search as search
import ckan.lib.uploader as uploader

from ckan.common import _, request

log = logging.getLogger(__name__)

# Define some shortcuts
# Ensure they are module-private so that they don't get loaded as available
# actions in the action API.
_validate = ckan.lib.navl.dictization_functions.validate
_get_action = logic.get_action
_check_access = logic.check_access
NotFound = logic.NotFound
ValidationError = logic.ValidationError
_get_or_bust = logic.get_or_bust

def _make_latest_rev_active(context, q):

    session = context['model'].Session

    old_current = q.filter_by(current=True).first()
    if old_current:
        old_current.current = False
        session.add(old_current)

    latest_rev = q.filter_by(expired_timestamp=datetime.datetime(9999, 12, 31)).one()
    latest_rev.current = True
    if latest_rev.state in ('pending-deleted', 'deleted'):
        latest_rev.state = 'deleted'
        latest_rev.continuity.state = 'deleted'
    else:
        latest_rev.continuity.state = 'active'
        latest_rev.state = 'active'

    session.add(latest_rev)

    ##this is just a way to get the latest revision that changed
    ##in order to timestamp
    old_latest = context.get('latest_revision_date')
    if old_latest:
        if latest_rev.revision_timestamp > old_latest:
            context['latest_revision_date'] = latest_rev.revision_timestamp
            context['latest_revision'] = latest_rev.revision_id
    else:
        context['latest_revision_date'] = latest_rev.revision_timestamp
        context['latest_revision'] = latest_rev.revision_id

def make_latest_pending_package_active(context, data_dict):
    '''

    .. todo:: What does this function do?

    You must be authorized to update the dataset.

    :param id: the name or id of the dataset, e.g. ``'warandpeace'``
    :type id: string

    '''
    model = context['model']
    session = model.Session
    SQLAlchemySession.setattr(session, 'revisioning_disabled', True)
    id = _get_or_bust(data_dict, "id")
    pkg = model.Package.get(id)

    _check_access('make_latest_pending_package_active', context, data_dict)

    #packages
    q = session.query(model.PackageRevision).filter_by(id=pkg.id)
    _make_latest_rev_active(context, q)

    #resources
    for resource in pkg.resource_groups_all[0].resources_all:
        q = session.query(model.ResourceRevision).filter_by(id=resource.id)
        _make_latest_rev_active(context, q)

    #tags
    for tag in pkg.package_tag_all:
        q = session.query(model.PackageTagRevision).filter_by(id=tag.id)
        _make_latest_rev_active(context, q)

    #extras
    for extra in pkg.extras_list:
        q = session.query(model.PackageExtraRevision).filter_by(id=extra.id)
        _make_latest_rev_active(context, q)

    latest_revision = context.get('latest_revision')
    if not latest_revision:
        return

    q = session.query(model.Revision).filter_by(id=latest_revision)
    revision = q.first()
    revision.approved_timestamp = datetime.datetime.now()
    session.add(revision)

    if not context.get('defer_commit'):
        session.commit()


def related_update(context, data_dict):
    '''Update a related item.

    You must be the owner of a related item to update it.

    For further parameters see
    :py:func:`~ckan.logic.action.create.related_create`.

    :param id: the id of the related item to update
    :type id: string

    :returns: the updated related item
    :rtype: dictionary

    '''
    model = context['model']
    id = _get_or_bust(data_dict, "id")

    session = context['session']
    schema = context.get('schema') or schema_.default_update_related_schema()

    related = model.Related.get(id)
    context["related"] = related

    if not related:
        logging.error('Could not find related ' + id)
        raise NotFound(_('Item was not found.'))

    _check_access('related_update', context, data_dict)
    data, errors = _validate(data_dict, schema, context)
    if errors:
        model.Session.rollback()
        raise ValidationError(errors)

    related = model_save.related_dict_save(data, context)

    dataset_dict = None
    if 'package' in context:
        dataset = context['package']
        dataset_dict = ckan.lib.dictization.table_dictize(dataset, context)

    related_dict = model_dictize.related_dictize(related, context)
    activity_dict = {
        'user_id': context['user'],
        'object_id': related.id,
        'activity_type': 'changed related item',
    }
    activity_dict['data'] = {
        'related': related_dict,
        'dataset': dataset_dict,
    }
    activity_create_context = {
        'model': model,
        'user': context['user'],
        'defer_commit': True,
        'ignore_auth': True,
        'session': session
    }

    _get_action('activity_create')(activity_create_context, activity_dict)

    if not context.get('defer_commit'):
        model.repo.commit()
    return model_dictize.related_dictize(related, context)



def resource_update(context, data_dict):
    '''Update a resource.

    To update a resource you must be authorized to update the dataset that the
    resource belongs to.

    For further parameters see
    :py:func:`~ckan.logic.action.create.resource_create`.

    :param id: the id of the resource to update
    :type id: string

    :returns: the updated resource
    :rtype: string

    '''
    model = context['model']
    user = context['user']
    id = _get_or_bust(data_dict, "id")

    resource = model.Resource.get(id)
    context["resource"] = resource

    if not resource:
        logging.error('Could not find resource ' + id)
        raise NotFound(_('Resource was not found.'))

    _check_access('resource_update', context, data_dict)
    del context["resource"]

    package_id = resource.resource_group.package.id
    pkg_dict = _get_action('package_show')(context, {'id': package_id})

    for n, p in enumerate(pkg_dict['resources']):
        if p['id'] == id:
            break
    else:
        logging.error('Could not find resource ' + id)
        raise NotFound(_('Resource was not found.'))

    upload = uploader.ResourceUpload(data_dict)

    pkg_dict['resources'][n] = data_dict

    try:
        context['defer_commit'] = True
        context['use_cache'] = False
        pkg_dict = _get_action('package_update')(context, pkg_dict)
        context.pop('defer_commit')
    except ValidationError, e:
        errors = e.error_dict['resources'][n]
        raise ValidationError(errors)

    upload.upload(id, uploader.get_max_resource_size())
    model.repo.commit()
    return _get_action('resource_show')(context, {'id': id})


def package_update(context, data_dict):
    '''Update a dataset (package).

    You must be authorized to edit the dataset and the groups that it belongs
    to. It is recommended to call
    :py:func:`ckan.logic.action.get.package_show`, make the desired changes to
    the result, and then call ``package_update()`` with it.

    Plugins may change the parameters of this function depending on the value
    of the dataset's ``type`` attribute, see the
    :py:class:`~ckan.plugins.interfaces.IDatasetForm` plugin interface.

<<<<<<< HEAD
    For further parameters see
    :py:func:`~ckan.logic.action.create.package_create`.
=======
    For further parameters see :py:func:`ckan.logic.action.create.package_create()`.
>>>>>>> 46c53d50

    :param id: the name or id of the dataset to update
    :type id: string

    :returns: the updated dataset (if ``'return_package_dict'`` is ``True`` in
              the context, which is the default. Otherwise returns just the
              dataset id)
    :rtype: dictionary

    '''
    model = context['model']
    user = context['user']
    name_or_id = data_dict.get("id") or data_dict['name']

    pkg = model.Package.get(name_or_id)
    if pkg is None:
        raise NotFound(_('Package was not found.'))
    context["package"] = pkg
    data_dict["id"] = pkg.id

    _check_access('package_update', context, data_dict)

    # get the schema
    package_plugin = lib_plugins.lookup_package_plugin(pkg.type)
    if 'schema' in context:
        schema = context['schema']
    else:
        schema = package_plugin.update_package_schema()

    if 'api_version' not in context:
        # check_data_dict() is deprecated. If the package_plugin has a
        # check_data_dict() we'll call it, if it doesn't have the method we'll
        # do nothing.
        check_data_dict = getattr(package_plugin, 'check_data_dict', None)
        if check_data_dict:
            try:
                package_plugin.check_data_dict(data_dict, schema)
            except TypeError:
                # Old plugins do not support passing the schema so we need
                # to ensure they still work.
                package_plugin.check_data_dict(data_dict)

    data, errors = _validate(data_dict, schema, context)
    log.debug('package_update validate_errs=%r user=%s package=%s data=%r',
              errors, context.get('user'),
              context.get('package').name if context.get('package') else '',
              data)

    if errors:
        model.Session.rollback()
        raise ValidationError(errors)

    rev = model.repo.new_revision()
    rev.author = user
    if 'message' in context:
        rev.message = context['message']
    else:
        rev.message = _(u'REST API: Update object %s') % data.get("name")

    #avoid revisioning by updating directly
    model.Session.query(model.Package).filter_by(id=pkg.id).update(
        {"metadata_modified": datetime.datetime.utcnow()})
    model.Session.refresh(pkg)

    pkg = model_save.package_dict_save(data, context)

    context_org_update = context.copy()
    context_org_update['ignore_auth'] = True
    context_org_update['defer_commit'] = True
    _get_action('package_owner_org_update')(context_org_update,
                                            {'id': pkg.id,
                                             'organization_id': pkg.owner_org})

    for item in plugins.PluginImplementations(plugins.IPackageController):
        item.edit(pkg)

        item.after_update(context, data)

    if not context.get('defer_commit'):
        model.repo.commit()

    log.debug('Updated object %s' % pkg.name)

    return_id_only = context.get('return_id_only', False)

    # Make sure that a user provided schema is not used on package_show
    context.pop('schema', None)

    # we could update the dataset so we should still be able to read it.
    context['ignore_auth'] = True
    output = data_dict['id'] if return_id_only \
            else _get_action('package_show')(context, {'id': data_dict['id']})

    return output

def package_resource_reorder(context, data_dict):
    '''Reorder resources against datasets.  If only partial resource ids are
    supplied then these are assumed to be first and the other resources will
    stay in their original order

    :param id: the id or name of the package to update
    :type id: string
    :param order: a list of resource ids in the order needed
    :type list: list
    '''

    id = _get_or_bust(data_dict, "id")
    order = _get_or_bust(data_dict, "order")
    if not isinstance(order, list):
        raise ValidationError({'order': 'Must be a list of resource'})

    if len(set(order)) != len(order):
        raise ValidationError({'order': 'Must supply unique resource_ids'})

    package_dict = _get_action('package_show')(context, {'id': id})
    existing_resources = package_dict.get('resources', [])
    ordered_resources = []

    for resource_id in order:
        for i in range(0, len(existing_resources)):
            if existing_resources[i]['id'] == resource_id:
                resource = existing_resources.pop(i)
                ordered_resources.append(resource)
                break
        else:
            raise ValidationError(
                {'order':
                 'resource_id {id} can not be found'.format(id=resource_id)}
            )

    new_resources = ordered_resources + existing_resources
    package_dict['resources'] = new_resources

    _check_access('package_resource_reorder', context, package_dict)
    _get_action('package_update')(context, package_dict)

    return {'id': id, 'order': [resource['id'] for resource in new_resources]}


def _update_package_relationship(relationship, comment, context):
    model = context['model']
    api = context.get('api_version')
    ref_package_by = 'id' if api == 2 else 'name'
    is_changed = relationship.comment != comment
    if is_changed:
        rev = model.repo.new_revision()
        rev.author = context["user"]
        rev.message = (_(u'REST API: Update package relationship: %s %s %s') %
            (relationship.subject, relationship.type, relationship.object))
        relationship.comment = comment
        if not context.get('defer_commit'):
            model.repo.commit_and_remove()
    rel_dict = relationship.as_dict(package=relationship.subject,
                                    ref_package_by=ref_package_by)
    return rel_dict

def package_relationship_update(context, data_dict):
    '''Update a relationship between two datasets (packages).

    You must be authorized to edit both the subject and the object datasets.

    :param id: the id of the package relationship to update
    :type id: string
    :param subject: the name or id of the dataset that is the subject of the
        relationship (optional)
    :type subject: string
    :param object: the name or id of the dataset that is the object of the
        relationship (optional)
    :param type: the type of the relationship, one of ``'depends_on'``,
        ``'dependency_of'``, ``'derives_from'``, ``'has_derivation'``,
        ``'links_to'``, ``'linked_from'``, ``'child_of'`` or ``'parent_of'``
        (optional)
    :type type: string
    :param comment: a comment about the relationship (optional)
    :type comment: string

    :returns: the updated relationship
    :rtype: dictionary

    '''
    model = context['model']
    schema = context.get('schema') or schema_.default_update_relationship_schema()

    id, id2, rel = _get_or_bust(data_dict, ['subject', 'object', 'type'])

    pkg1 = model.Package.get(id)
    pkg2 = model.Package.get(id2)
    if not pkg1:
        raise NotFound('Subject package %r was not found.' % id)
    if not pkg2:
        return NotFound('Object package %r was not found.' % id2)

    data, errors = _validate(data_dict, schema, context)
    if errors:
        model.Session.rollback()
        raise ValidationError(errors)

    _check_access('package_relationship_update', context, data_dict)

    existing_rels = pkg1.get_relationships_with(pkg2, rel)
    if not existing_rels:
        raise NotFound('This relationship between the packages was not found.')
    entity = existing_rels[0]
    comment = data_dict.get('comment', u'')
    context['relationship'] = entity
    return _update_package_relationship(entity, comment, context)

def _group_or_org_update(context, data_dict, is_org=False):
    model = context['model']
    user = context['user']
    session = context['session']
    id = _get_or_bust(data_dict, 'id')

    group = model.Group.get(id)
    context["group"] = group
    if group is None:
        raise NotFound('Group was not found.')

    # get the schema
    group_plugin = lib_plugins.lookup_group_plugin(group.type)
    try:
        schema = group_plugin.form_to_db_schema_options({'type':'update',
                                               'api':'api_version' in context,
                                               'context': context})
    except AttributeError:
        schema = group_plugin.form_to_db_schema()

    upload = uploader.Upload('group', group.image_url)
    upload.update_data_dict(data_dict, 'image_url',
                           'image_upload', 'clear_upload')

    if is_org:
        _check_access('organization_update', context, data_dict)
    else:
        _check_access('group_update', context, data_dict)

    if 'api_version' not in context:
        # old plugins do not support passing the schema so we need
        # to ensure they still work
        try:
            group_plugin.check_data_dict(data_dict, schema)
        except TypeError:
            group_plugin.check_data_dict(data_dict)

    data, errors = _validate(data_dict, schema, context)
    log.debug('group_update validate_errs=%r user=%s group=%s data_dict=%r',
              errors, context.get('user'),
              context.get('group').name if context.get('group') else '',
              data_dict)

    if errors:
        session.rollback()
        raise ValidationError(errors)

    rev = model.repo.new_revision()
    rev.author = user

    if 'message' in context:
        rev.message = context['message']
    else:
        rev.message = _(u'REST API: Update object %s') % data.get("name")

    # when editing an org we do not want to update the packages if using the
    # new templates.
    if ((not is_org)
            and not converters.asbool(
                config.get('ckan.legacy_templates', False))
            and 'api_version' not in context):
        context['prevent_packages_update'] = True
    group = model_save.group_dict_save(data, context)

    if is_org:
        plugin_type = plugins.IOrganizationController
    else:
        plugin_type = plugins.IGroupController

    for item in plugins.PluginImplementations(plugin_type):
        item.edit(group)

    if is_org:
        activity_type = 'changed organization'
    else:
        activity_type = 'changed group'

    activity_dict = {
            'user_id': model.User.by_name(user.decode('utf8')).id,
            'object_id': group.id,
            'activity_type': activity_type,
            }
    # Handle 'deleted' groups.
    # When the user marks a group as deleted this comes through here as
    # a 'changed' group activity. We detect this and change it to a 'deleted'
    # activity.
    if group.state == u'deleted':
        if session.query(ckan.model.Activity).filter_by(
                object_id=group.id, activity_type='deleted').all():
            # A 'deleted group' activity for this group has already been
            # emitted.
            # FIXME: What if the group was deleted and then activated again?
            activity_dict = None
        else:
            # We will emit a 'deleted group' activity.
            activity_dict['activity_type'] = 'deleted group'
    if activity_dict is not None:
        activity_dict['data'] = {
                'group': dictization.table_dictize(group, context)
                }
        activity_create_context = {
            'model': model,
            'user': user,
            'defer_commit': True,
            'ignore_auth': True,
            'session': session
        }
        _get_action('activity_create')(activity_create_context, activity_dict)
        # TODO: Also create an activity detail recording what exactly changed
        # in the group.

    upload.upload(uploader.get_max_image_size())
    if not context.get('defer_commit'):
        model.repo.commit()


    return model_dictize.group_dictize(group, context)

def group_update(context, data_dict):
    '''Update a group.

    You must be authorized to edit the group.

    Plugins may change the parameters of this function depending on the value
    of the group's ``type`` attribute, see the
    :py:class:`~ckan.plugins.interfaces.IGroupForm` plugin interface.

    For further parameters see
    :py:func:`~ckan.logic.action.create.group_create`.

    :param id: the name or id of the group to update
    :type id: string

    :returns: the updated group
    :rtype: dictionary

    '''
    return _group_or_org_update(context, data_dict)

def organization_update(context, data_dict):
    '''Update a organization.

    You must be authorized to edit the organization.

    For further parameters see
    :py:func:`~ckan.logic.action.create.organization_create`.

    :param id: the name or id of the organization to update
    :type id: string

    :returns: the updated organization
    :rtype: dictionary

    '''
    return _group_or_org_update(context, data_dict, is_org=True)

def user_update(context, data_dict):
    '''Update a user account.

    Normal users can only update their own user accounts. Sysadmins can update
    any user account.

    For further parameters see
    :py:func:`~ckan.logic.action.create.user_create`.

    :param id: the name or id of the user to update
    :type id: string

    :returns: the updated user account
    :rtype: dictionary

    '''
    model = context['model']
    user = context['user']
    session = context['session']
    schema = context.get('schema') or schema_.default_update_user_schema()
    id = _get_or_bust(data_dict, 'id')

    user_obj = model.User.get(id)
    context['user_obj'] = user_obj
    if user_obj is None:
        raise NotFound('User was not found.')

    _check_access('user_update', context, data_dict)

    data, errors = _validate(data_dict, schema, context)
    if errors:
        session.rollback()
        raise ValidationError(errors)

    user = model_save.user_dict_save(data, context)

    activity_dict = {
            'user_id': user.id,
            'object_id': user.id,
            'activity_type': 'changed user',
            }
    activity_create_context = {
        'model': model,
        'user': user,
        'defer_commit': True,
        'ignore_auth': True,
        'session': session
    }
    _get_action('activity_create')(activity_create_context, activity_dict)
    # TODO: Also create an activity detail recording what exactly changed in
    # the user.

    if not context.get('defer_commit'):
        model.repo.commit()
    return model_dictize.user_dictize(user, context)

def task_status_update(context, data_dict):
    '''Update a task status.

    :param id: the id of the task status to update
    :type id: string
    :param entity_id:
    :type entity_id: string
    :param entity_type:
    :type entity_type: string
    :param task_type:
    :type task_type: string
    :param key:
    :type key: string
    :param value: (optional)
    :type value:
    :param state: (optional)
    :type state:
    :param last_updated: (optional)
    :type last_updated:
    :param error: (optional)
    :type error:

    :returns: the updated task status
    :rtype: dictionary

    '''
    model = context['model']
    session = model.meta.create_local_session()
    context['session'] = session

    user = context['user']
    id = data_dict.get("id")
    schema = context.get('schema') or schema_.default_task_status_schema()

    if id:
        task_status = model.TaskStatus.get(id)
        context["task_status"] = task_status

        if task_status is None:
            raise NotFound(_('TaskStatus was not found.'))

    _check_access('task_status_update', context, data_dict)

    data, errors = _validate(data_dict, schema, context)
    if errors:
        session.rollback()
        raise ValidationError(errors)

    task_status = model_save.task_status_dict_save(data, context)

    session.commit()
    session.close()
    return model_dictize.task_status_dictize(task_status, context)

def task_status_update_many(context, data_dict):
    '''Update many task statuses at once.

    :param data: the task_status dictionaries to update, for the format of task
        status dictionaries see 
        :py:func:`~task_status_update`
    :type data: list of dictionaries

    :returns: the updated task statuses
    :rtype: list of dictionaries

    '''
    results = []
    model = context['model']
    deferred = context.get('defer_commit')
    context['defer_commit'] = True
    for data in data_dict['data']:
        results.append(_get_action('task_status_update')(context, data))
    if not deferred:
        context.pop('defer_commit')
    if not context.get('defer_commit'):
        model.Session.commit()
    return {'results': results}

def term_translation_update(context, data_dict):
    '''Create or update a term translation.

    You must be a sysadmin to create or update term translations.

    :param term: the term to be translated, in the original language, e.g.
        ``'romantic novel'``
    :type term: string
    :param term_translation: the translation of the term, e.g.
        ``'Liebesroman'``
    :type term_translation: string
    :param lang_code: the language code of the translation, e.g. ``'de'``
    :type lang_code: string

    :returns: the newly created or updated term translation
    :rtype: dictionary

    '''
    model = context['model']

    _check_access('term_translation_update', context, data_dict)

    schema = {'term': [validators.not_empty, unicode],
              'term_translation': [validators.not_empty, unicode],
              'lang_code': [validators.not_empty, unicode]}

    data, errors = _validate(data_dict, schema, context)
    if errors:
        model.Session.rollback()
        raise ValidationError(errors)

    trans_table = model.term_translation_table

    update = trans_table.update()
    update = update.where(trans_table.c.term == data['term'])
    update = update.where(trans_table.c.lang_code == data['lang_code'])
    update = update.values(term_translation = data['term_translation'])

    conn = model.Session.connection()
    result = conn.execute(update)

    # insert if not updated
    if not result.rowcount:
        conn.execute(trans_table.insert().values(**data))

    if not context.get('defer_commit'):
        model.Session.commit()

    return data

def term_translation_update_many(context, data_dict):
    '''Create or update many term translations at once.

    :param data: the term translation dictionaries to create or update,
        for the format of term translation dictionaries see
        :py:func:`~term_translation_update`
    :type data: list of dictionaries

    :returns: a dictionary with key ``'success'`` whose value is a string
        stating how many term translations were updated
    :rtype: string

    '''
    model = context['model']

    if not (data_dict.get('data') and isinstance(data_dict.get('data'), list)):
        raise ValidationError(
            {'error': 'term_translation_update_many needs to have a '
                      'list of dicts in field data'}
        )

    context['defer_commit'] = True

    action = _get_action('term_translation_update')
    for num, row in enumerate(data_dict['data']):
        action(context, row)

    model.Session.commit()

    return {'success': '%s rows updated' % (num + 1)}


## Modifications for rest api

def package_update_rest(context, data_dict):

    model = context['model']
    id = data_dict.get("id")
    request_id = context['id']
    pkg = model.Package.get(request_id)

    if not pkg:
        raise NotFound

    if id and id != pkg.id:
        pkg_from_data = model.Package.get(id)
        if pkg_from_data != pkg:
            error_dict = {id:('Cannot change value of key from %s to %s. '
                'This key is read-only') % (pkg.id, id)}
            raise ValidationError(error_dict)

    context["package"] = pkg
    context["allow_partial_update"] = False
    dictized_package = model_save.package_api_to_dict(data_dict, context)

    _check_access('package_update_rest', context, dictized_package)

    dictized_after = _get_action('package_update')(context, dictized_package)

    pkg = context['package']

    package_dict = model_dictize.package_to_api(pkg, context)

    return package_dict

def group_update_rest(context, data_dict):

    model = context['model']
    id = _get_or_bust(data_dict, "id")
    group = model.Group.get(id)
    context["group"] = group
    context["allow_partial_update"] = True
    dictized_group = model_save.group_api_to_dict(data_dict, context)

    _check_access('group_update_rest', context, dictized_group)

    dictized_after = _get_action('group_update')(context, dictized_group)

    group = context['group']

    group_dict = model_dictize.group_to_api(group, context)

    return group_dict

def vocabulary_update(context, data_dict):
    '''Update a tag vocabulary.

    You must be a sysadmin to update vocabularies.

    For further parameters see
    :py:func:`~ckan.logic.action.create.vocabulary_create`.

    :param id: the id of the vocabulary to update
    :type id: string

    :returns: the updated vocabulary
    :rtype: dictionary

    '''
    model = context['model']

    vocab_id = data_dict.get('id')
    if not vocab_id:
        raise ValidationError({'id': _('id not in data')})

    vocab = model.vocabulary.Vocabulary.get(vocab_id)
    if vocab is None:
        raise NotFound(_('Could not find vocabulary "%s"') % vocab_id)

    data_dict['id'] = vocab.id
    if data_dict.has_key('name'):
        if data_dict['name'] == vocab.name:
            del data_dict['name']

    _check_access('vocabulary_update', context, data_dict)

    schema = context.get('schema') or schema_.default_update_vocabulary_schema()
    data, errors = _validate(data_dict, schema, context)
    if errors:
        model.Session.rollback()
        raise ValidationError(errors)

    updated_vocab = model_save.vocabulary_dict_update(data, context)

    if not context.get('defer_commit'):
        model.repo.commit()

    return model_dictize.vocabulary_dictize(updated_vocab, context)

def package_relationship_update_rest(context, data_dict):

    # rename keys
    key_map = {'id': 'subject',
               'id2': 'object',
               'rel': 'type'}

    # We want 'destructive', so that the value of the subject,
    # object and rel in the URI overwrite any values for these
    # in params. This is because you are not allowed to change
    # these values.
    data_dict = logic.action.rename_keys(data_dict, key_map, destructive=True)

    relationship_dict = _get_action('package_relationship_update')(context, data_dict)

    return relationship_dict

def user_role_update(context, data_dict):
    '''Update a user or authorization group's roles for a domain object.

    The ``user`` parameter must be given.

    You must be authorized to update the domain object.

    To delete all of a user or authorization group's roles for domain object,
    pass an empty list ``[]`` to the ``roles`` parameter.

    :param user: the name or id of the user
    :type user: string
    :param domain_object: the name or id of the domain object (e.g. a package,
        group or authorization group)
    :type domain_object: string
    :param roles: the new roles, e.g. ``['editor']``
    :type roles: list of strings

    :returns: the updated roles of all users for the
        domain object
    :rtype: dictionary

    '''
    model = context['model']

    new_user_ref = data_dict.get('user') # the user who is being given the new role
    if not bool(new_user_ref):
        raise ValidationError('You must provide the "user" parameter.')
    domain_object_ref = _get_or_bust(data_dict, 'domain_object')
    if not isinstance(data_dict['roles'], (list, tuple)):
        raise ValidationError('Parameter "%s" must be of type: "%s"' % ('role', 'list'))
    desired_roles = set(data_dict['roles'])

    if new_user_ref:
        user_object = model.User.get(new_user_ref)
        if not user_object:
            raise NotFound('Cannot find user %r' % new_user_ref)
        data_dict['user'] = user_object.id
        add_user_to_role_func = model.add_user_to_role
        remove_user_from_role_func = model.remove_user_from_role

    domain_object = logic.action.get_domain_object(model, domain_object_ref)
    data_dict['id'] = domain_object.id

    # current_uors: in order to avoid either creating a role twice or
    # deleting one which is non-existent, we need to get the users\'
    # current roles (if any)
    current_role_dicts = _get_action('roles_show')(context, data_dict)['roles']
    current_roles = set([role_dict['role'] for role_dict in current_role_dicts])

    # Whenever our desired state is different from our current state,
    # change it.
    for role in (desired_roles - current_roles):
        add_user_to_role_func(user_object, role, domain_object)
    for role in (current_roles - desired_roles):
        remove_user_from_role_func(user_object, role, domain_object)

    # and finally commit all these changes to the database
    if not (current_roles == desired_roles):
        model.repo.commit_and_remove()

    return _get_action('roles_show')(context, data_dict)

def user_role_bulk_update(context, data_dict):
    '''Update the roles of many users or authorization groups for an object.

    You must be authorized to update the domain object.

    :param user_roles: the updated user roles, for the format of user role
        dictionaries see :py:func:`~user_role_update`
    :type user_roles: list of dictionaries

    :returns: the updated roles of all users and authorization groups for the
        domain object
    :rtype: dictionary

    '''
    # Collate all the roles for each user
    roles_by_user = {} # user:roles
    for user_role_dict in data_dict['user_roles']:
        user = user_role_dict.get('user')
        if user:
            roles = user_role_dict['roles']
            if user not in roles_by_user:
                roles_by_user[user] = []
            roles_by_user[user].extend(roles)
    # For each user, update its roles
    for user in roles_by_user:
        uro_data_dict = {'user': user,
                         'roles': roles_by_user[user],
                         'domain_object': data_dict['domain_object']}
        user_role_update(context, uro_data_dict)
    return _get_action('roles_show')(context, data_dict)


def dashboard_mark_activities_old(context, data_dict):
    '''Mark all the authorized user's new dashboard activities as old.

    This will reset
    :py:func:`~ckan.logic.action.get.dashboard_new_activities_count` to 0.

    '''
    _check_access('dashboard_mark_activities_old', context,
            data_dict)
    model = context['model']
    user_id = model.User.get(context['user']).id
    model.Dashboard.get(user_id).activity_stream_last_viewed = (
            datetime.datetime.now())
    if not context.get('defer_commit'):
        model.repo.commit()


def send_email_notifications(context, data_dict):
    '''Send any pending activity stream notification emails to users.

    You must provide a sysadmin's API key in the Authorization header of the
    request, or call this action from the command-line via a `paster post ...`
    command.

    '''
    # If paste.command_request is True then this function has been called
    # by a `paster post ...` command not a real HTTP request, so skip the
    # authorization.
    if not request.environ.get('paste.command_request'):
        _check_access('send_email_notifications', context, data_dict)

    if not converters.asbool(
            config.get('ckan.activity_streams_email_notifications')):
        raise ValidationError('ckan.activity_streams_email_notifications'
                              ' is not enabled in config')

    email_notifications.get_and_send_notifications_for_all_users()


def package_owner_org_update(context, data_dict):
    '''Update the owning organization of a dataset

    :param id: the name or id of the dataset to update
    :type id: string

    :param organization_id: the name or id of the owning organization
    :type id: string
    '''
    model = context['model']
    name_or_id = data_dict.get('id')
    organization_id = data_dict.get('organization_id')

    _check_access('package_owner_org_update', context, data_dict)

    pkg = model.Package.get(name_or_id)
    if pkg is None:
        raise NotFound(_('Package was not found.'))
    if organization_id:
        org = model.Group.get(organization_id)
        if org is None or not org.is_organization:
            raise NotFound(_('Organization was not found.'))

        # FIXME check we are in that org
        pkg.owner_org = org.id
    else:
        org = None
        pkg.owner_org = None


    members = model.Session.query(model.Member) \
            .filter(model.Member.table_id == pkg.id) \
            .filter(model.Member.capacity == 'organization')

    need_update = True
    for member_obj in members:
        if org and member_obj.group_id == org.id:
            need_update = False
        else:
            member_obj.state = 'deleted'
            member_obj.save()

    # add the organization to member table
    if org and need_update:
        member_obj = model.Member(table_id=pkg.id,
                                  table_name='package',
                                  group=org,
                                  capacity='organization',
                                  group_id=org.id,
                                  state='active')
        model.Session.add(member_obj)

    if not context.get('defer_commit'):
        model.Session.commit()


def _bulk_update_dataset(context, data_dict, update_dict):
    ''' Bulk update shared code for organizations'''

    datasets = data_dict.get('datasets', [])
    org_id = data_dict.get('org_id')

    model = context['model']

    model.Session.query(model.package_table) \
        .filter(model.Package.id.in_(datasets)) \
        .filter(model.Package.owner_org == org_id) \
        .update(update_dict, synchronize_session=False)

    # revisions
    model.Session.query(model.package_revision_table) \
        .filter(model.PackageRevision.id.in_(datasets)) \
        .filter(model.PackageRevision.owner_org == org_id) \
        .filter(model.PackageRevision.current == True) \
        .update(update_dict, synchronize_session=False)

    model.Session.commit()

    # solr update here
    psi = search.PackageSearchIndex()

    # update the solr index in batches
    BATCH_SIZE = 50

    def process_solr(q):
        # update the solr index for the query
        query = search.PackageSearchQuery()
        q = {
            'q': q,
            'fl': 'data_dict',
            'wt': 'json',
            'fq': 'site_id:"%s"' % config.get('ckan.site_id'),
            'rows': BATCH_SIZE
        }

        for result in query.run(q)['results']:
            data_dict = json.loads(result['data_dict'])
            if data_dict['owner_org'] == org_id:
                data_dict.update(update_dict)
                psi.index_package(data_dict, defer_commit=True)

    count = 0
    q = []
    for id in datasets:
        q.append('id:%s' % (id))
        count += 1
        if count % BATCH_SIZE == 0:
            process_solr(' OR '.join(q))
            q = []
    if len(q):
        process_solr(' OR '.join(q))
    # finally commit the changes
    psi.commit()


def bulk_update_private(context, data_dict):
    ''' Make a list of datasets private

    :param datasets: list of ids of the datasets to update
    :type datasets: list of strings

    :param org_id: id of the owning organization
    :type org_id: int
    '''

    _check_access('bulk_update_private', context, data_dict)
    _bulk_update_dataset(context, data_dict, {'private': True})

def bulk_update_public(context, data_dict):
    ''' Make a list of datasets public

    :param datasets: list of ids of the datasets to update
    :type datasets: list of strings

    :param org_id: id of the owning organization
    :type org_id: int
    '''

    _check_access('bulk_update_public', context, data_dict)
    _bulk_update_dataset(context, data_dict, {'private': False})

def bulk_update_delete(context, data_dict):
    ''' Make a list of datasets deleted

    :param datasets: list of ids of the datasets to update
    :type datasets: list of strings

    :param org_id: id of the owning organization
    :type org_id: int
    '''

    _check_access('bulk_update_delete', context, data_dict)
    _bulk_update_dataset(context, data_dict, {'state': 'deleted'})<|MERGE_RESOLUTION|>--- conflicted
+++ resolved
@@ -246,7 +246,9 @@
     '''Update a dataset (package).
 
     You must be authorized to edit the dataset and the groups that it belongs
-    to. It is recommended to call
+    to.
+    
+    It is recommended to call
     :py:func:`ckan.logic.action.get.package_show`, make the desired changes to
     the result, and then call ``package_update()`` with it.
 
@@ -254,12 +256,8 @@
     of the dataset's ``type`` attribute, see the
     :py:class:`~ckan.plugins.interfaces.IDatasetForm` plugin interface.
 
-<<<<<<< HEAD
     For further parameters see
     :py:func:`~ckan.logic.action.create.package_create`.
-=======
-    For further parameters see :py:func:`ckan.logic.action.create.package_create()`.
->>>>>>> 46c53d50
 
     :param id: the name or id of the dataset to update
     :type id: string
