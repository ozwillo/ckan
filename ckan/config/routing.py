--- conflicted
+++ resolved
@@ -238,14 +238,11 @@
           'authz',
           'delete',
           'history',
-<<<<<<< HEAD
           'followers',
           'follow',
           'unfollow',
           'admins',
-=======
           'activity',
->>>>>>> c59b304c
           ]))
           )
         m.connect('group_read', '/group/{id}', action='read')
