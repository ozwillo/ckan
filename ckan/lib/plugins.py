import logging

from pylons import c
from ckan.lib import base
from ckan.lib.navl import dictization_functions
from ckan import logic
import logic.schema
from ckan import plugins
import ckan.new_authz

log = logging.getLogger(__name__)

# Mapping from package-type strings to IDatasetForm instances
_package_plugins = {}
# The fallback behaviour
_default_package_plugin = None

# Mapping from group-type strings to IDatasetForm instances
_group_plugins = {}
# The fallback behaviour
_default_group_plugin = None


def lookup_package_plugin(package_type=None):
    """
    Returns the plugin controller associoated with the given package type.

    If the package type is None or cannot be found in the mapping, then the
    fallback behaviour is used.
    """
    if package_type is None:
        return _default_package_plugin
    return _package_plugins.get(package_type, _default_package_plugin)


def lookup_group_plugin(group_type=None):
    """
    Returns the plugin controller associoated with the given group type.

    If the group type is None or cannot be found in the mapping, then the
    fallback behaviour is used.
    """
    if group_type is None:
        return _default_group_plugin
    return _group_plugins.get(group_type, _default_group_plugin)


def register_package_plugins(map):
    """
    Register the various IDatasetForm instances.

    This method will setup the mappings between package types and the
    registered IDatasetForm instances. If it's called more than once an
    exception will be raised.
    """
    global _default_package_plugin

    # This function should have not effect if called more than once.
    # This should not occur in normal deployment, but it may happen when
    # running unit tests.
    if _default_package_plugin is not None:
        return

    # Create the mappings and register the fallback behaviour if one is found.
    for plugin in plugins.PluginImplementations(plugins.IDatasetForm):
        if plugin.is_fallback():
            if _default_package_plugin is not None:
                raise ValueError, "More than one fallback "\
                                  "IDatasetForm has been registered"
            _default_package_plugin = plugin

        for package_type in plugin.package_types():
            # Create a connection between the newly named type and the
            # package controller

            map.connect('%s_search' % package_type, '/%s' % package_type,
                        controller='package', action='search')

            map.connect('%s_new' % package_type, '/%s/new' % package_type,
                        controller='package', action='new')
            map.connect('%s_read' % package_type, '/%s/{id}' % package_type,
                        controller='package', action='read')

            for action in ['edit', 'authz', 'history']:
                map.connect('%s_%s' % (package_type, action),
                        '/%s/%s/{id}' % (package_type, action),
                        controller='package',
                        action=action
                )

            if package_type in _package_plugins:
                raise ValueError, "An existing IDatasetForm is "\
                                  "already associated with the package type "\
                                  "'%s'" % package_type
            _package_plugins[package_type] = plugin

    # Setup the fallback behaviour if one hasn't been defined.
    if _default_package_plugin is None:
        _default_package_plugin = DefaultDatasetForm()


def register_group_plugins(map):
    """
    Register the various IGroupForm instances.

    This method will setup the mappings between package types and the
    registered IGroupForm instances. If it's called more than once an
    exception will be raised.
    """
    global _default_group_plugin

    # This function should have not effect if called more than once.
    # This should not occur in normal deployment, but it may happen when
    # running unit tests.
    if _default_group_plugin is not None:
        return

    # Create the mappings and register the fallback behaviour if one is found.
    for plugin in plugins.PluginImplementations(plugins.IGroupForm):
        if plugin.is_fallback():
            if _default_group_plugin is not None:
                raise ValueError, "More than one fallback "\
                                  "IGroupForm has been registered"
            _default_group_plugin = plugin

        for group_type in plugin.group_types():
            # Create the routes based on group_type here, this will
            # allow us to have top level objects that are actually
            # Groups, but first we need to make sure we are not
            # clobbering an existing domain

            # Our version of routes doesn't allow the environ to be
            # passed into the match call and so we have to set it on the
            # map instead. This looks like a threading problem waiting
            # to happen but it is executed sequentially from inside the
            # routing setup

            map.connect('%s_index' % group_type, '/%s' % group_type,
                        controller='group', action='index')
            map.connect('%s_new' % group_type, '/%s/new' % group_type,
                        controller='group', action='new')
            map.connect('%s_read' % group_type, '/%s/{id}' % group_type,
                        controller='group', action='read')
            map.connect('%s_action' % group_type,
                        '/%s/{action}/{id}' % group_type, controller='group',
                requirements=dict(action='|'.join(['edit', 'authz', 'history']))
            )

            if group_type in _group_plugins:
                raise ValueError, "An existing IGroupForm is "\
                                  "already associated with the package type "\
                                  "'%s'" % group_type
            _group_plugins[group_type] = plugin

    # Setup the fallback behaviour if one hasn't been defined.
    if _default_group_plugin is None:
        _default_group_plugin = DefaultGroupForm()


class DefaultDatasetForm(object):
    '''The default implementation of IDatasetForm.

    See ckan.plugins.interfaces.IDatasetForm.

    This class has two purposes:

    1. It provides a base class for IDatasetForm implementations to inherit
       from.

    2. It is used as the default fallback plugin, if no IDatasetForm plugin
       registers itself as the fallback.

    Note - this isn't a plugin implementation. This is deliberate, as we
           don't want this being registered.

    '''
    def form_to_db_schema_options(self, options):
        '''Return different form_to_db_schemas under different conditions.

        For example:

        - if a context is provided, and it contains a schema, return that
          schema
        - if a dataset is being created via the api then return
          form_to_db_schema_api_create()
        - if a dataset is being updated via the api then return
          form_to_db_schema_api_update()
        - if a dataset is being created via the web form then return
          form_to_db_schema()

        The schemas are defined by the methods below.

        Because of this method, if an IDatasetForm plugin inherits from this
        class then its form_to_db_schema() method will only be called when a
        dataset is being created or updated over the web interface, and not
        when the api is being used.

<<<<<<< HEAD
    def create_package_schema(self):
        return None
=======
        '''
        schema = options.get('context', {}).get('schema', None)
        if schema:
            return schema

        if options.get('api'):
            if options.get('type') == 'create':
                return self.form_to_db_schema_api_create()
            else:
                assert options.get('type') == 'update'
                return self.form_to_db_schema_api_update()
        else:
            return self.form_to_db_schema()
>>>>>>> 3efeda6f

    def update_package_schema(self):
        return None

<<<<<<< HEAD
    def show_package_schema(self):
        return None
=======
    def form_to_db_schema_api_create(self):
        return logic.schema.default_create_package_schema()

    def form_to_db_schema_api_update(self):
        return logic.schema.default_update_package_schema()

    def db_to_form_schema_options(self, options):
        '''Return different db_to_form_schemas under different conditions.

        For example:

        - if a context is provided, and it contains a schema, return that
          schema
        - otherwise return db_to_form_schema()

        The schemas are defined by the methods below.

        '''
        schema = options.get('context', {}).get('schema', None)
        if schema:
            return schema
        return self.db_to_form_schema()
>>>>>>> 3efeda6f

    def db_to_form_schema(self):
        return logic.schema.db_to_form_package_schema()

    def setup_template_variables(self, context, data_dict):
        authz_fn = logic.get_action('group_list_authz')
        c.groups_authz = authz_fn(context, data_dict)
        data_dict.update({'available_only': True})

        c.groups_available = authz_fn(context, data_dict)

        c.licences = [('', '')] + base.model.Package.get_license_options()
        c.is_sysadmin = ckan.new_authz.is_sysadmin(c.user)

        if c.pkg:
            c.related_count = c.pkg.related_count

        ## This is messy as auths take domain object not data_dict
        context_pkg = context.get('package', None)
        pkg = context_pkg or c.pkg
        if pkg:
            try:
                if not context_pkg:
                    context['package'] = pkg
                logic.check_access('package_change_state', context)
                c.auth_for_change_state = True
            except logic.NotAuthorized:
                c.auth_for_change_state = False

    def new_template(self):
        return 'package/new.html'

    def read_template(self):
        return 'package/read.html'

    def edit_template(self):
        return 'package/edit.html'

    def comments_template(self):
        return 'package/comments.html'

    def search_template(self):
        return 'package/search.html'

    def history_template(self):
        return 'package/history.html'

    def package_form(self):
        return 'package/new_package_form.html'


class DefaultGroupForm(object):
    """
    Provides a default implementation of the pluggable Group controller
    behaviour.

    This class has 2 purposes:

     - it provides a base class for IGroupForm implementations to use if
       only a subset of the method hooks need to be customised.

     - it provides the fallback behaviour if no plugin is setup to
       provide the fallback behaviour.

    Note - this isn't a plugin implementation. This is deliberate, as we
           don't want this being registered.
    """
    def new_template(self):
        """
        Returns a string representing the location of the template to be
        rendered for the 'new' page
        """
        return 'group/new.html'

    def index_template(self):
        """
        Returns a string representing the location of the template to be
        rendered for the index page
        """
        return 'group/index.html'

    def read_template(self):
        """
        Returns a string representing the location of the template to be
        rendered for the read page
        """
        return 'group/read.html'

    def about_template(self):
        """
        Returns a string representing the location of the template to be
        rendered for the about page
        """
        return 'group/about.html'

    def history_template(self):
        """
        Returns a string representing the location of the template to be
        rendered for the history page
        """
        return 'group/history.html'

    def edit_template(self):
        """
        Returns a string representing the location of the template to be
        rendered for the edit page
        """
        return 'group/edit.html'

    def activity_template(self):
        """
        Returns a string representing the location of the template to be
        rendered for the activity stream page
        """
        return 'group/activity_stream.html'

    def admins_template(self):
        """
        Returns a string representing the location of the template to be
        rendered for the admins page
        """
        return 'group/admins.html'

    def bulk_process_template(self):
        """
        Returns a string representing the location of the template to be
        rendered for the bulk_process page
        """
        return 'group/bulk_process.html'

    def about_template(self):
        '''Return the path to the template for the group's 'about' page.

        :rtype: string

        '''
        return 'group/about.html'

    def group_form(self):
        return 'group/new_group_form.html'

    def form_to_db_schema_options(self, options):
        ''' This allows us to select different schemas for different
        purpose eg via the web interface or via the api or creation vs
        updating. It is optional and if not available form_to_db_schema
        should be used.
        If a context is provided, and it contains a schema, it will be
        returned.
        '''
        schema = options.get('context', {}).get('schema', None)
        if schema:
            return schema

        if options.get('api'):
            if options.get('type') == 'create':
                return self.form_to_db_schema_api_create()
            else:
                return self.form_to_db_schema_api_update()
        else:
            return self.form_to_db_schema()

    def form_to_db_schema_api_create(self):
        return logic.schema.default_group_schema()

    def form_to_db_schema_api_update(self):
        return logic.schema.default_update_group_schema()

    def form_to_db_schema(self):
        return logic.schema.group_form_schema()

    def db_to_form_schema(self):
        '''This is an interface to manipulate data from the database
        into a format suitable for the form (optional)'''

    def db_to_form_schema_options(self, options):
        '''This allows the selectino of different schemas for different
        purposes.  It is optional and if not available, ``db_to_form_schema``
        should be used.
        If a context is provided, and it contains a schema, it will be
        returned.
        '''
        schema = options.get('context', {}).get('schema', None)
        if schema:
            return schema
        return self.db_to_form_schema()

    def check_data_dict(self, data_dict):
        '''Check if the return data is correct, mostly for checking out
        if spammers are submitting only part of the form

        # Resources might not exist yet (eg. Add Dataset)
        surplus_keys_schema = ['__extras', '__junk', 'state', 'groups',
                               'extras_validation', 'save', 'return_to',
                               'resources']

        schema_keys = form_to_db_package_schema().keys()
        keys_in_schema = set(schema_keys) - set(surplus_keys_schema)

        missing_keys = keys_in_schema - set(data_dict.keys())

        if missing_keys:
            #print data_dict
            #print missing_keys
            log.info('incorrect form fields posted')
            raise DataError(data_dict)
        '''
        pass

    def setup_template_variables(self, context, data_dict):
        c.is_sysadmin = ckan.new_authz.is_sysadmin(c.user)

        ## This is messy as auths take domain object not data_dict
        context_group = context.get('group', None)
        group = context_group or c.group
        if group:
            try:
                if not context_group:
                    context['group'] = group
                logic.check_access('group_change_state', context)
                c.auth_for_change_state = True
            except logic.NotAuthorized:
                c.auth_for_change_state = False<|MERGE_RESOLUTION|>--- conflicted
+++ resolved
@@ -174,79 +174,14 @@
            don't want this being registered.
 
     '''
-    def form_to_db_schema_options(self, options):
-        '''Return different form_to_db_schemas under different conditions.
-
-        For example:
-
-        - if a context is provided, and it contains a schema, return that
-          schema
-        - if a dataset is being created via the api then return
-          form_to_db_schema_api_create()
-        - if a dataset is being updated via the api then return
-          form_to_db_schema_api_update()
-        - if a dataset is being created via the web form then return
-          form_to_db_schema()
-
-        The schemas are defined by the methods below.
-
-        Because of this method, if an IDatasetForm plugin inherits from this
-        class then its form_to_db_schema() method will only be called when a
-        dataset is being created or updated over the web interface, and not
-        when the api is being used.
-
-<<<<<<< HEAD
     def create_package_schema(self):
         return None
-=======
-        '''
-        schema = options.get('context', {}).get('schema', None)
-        if schema:
-            return schema
-
-        if options.get('api'):
-            if options.get('type') == 'create':
-                return self.form_to_db_schema_api_create()
-            else:
-                assert options.get('type') == 'update'
-                return self.form_to_db_schema_api_update()
-        else:
-            return self.form_to_db_schema()
->>>>>>> 3efeda6f
 
     def update_package_schema(self):
         return None
 
-<<<<<<< HEAD
     def show_package_schema(self):
         return None
-=======
-    def form_to_db_schema_api_create(self):
-        return logic.schema.default_create_package_schema()
-
-    def form_to_db_schema_api_update(self):
-        return logic.schema.default_update_package_schema()
-
-    def db_to_form_schema_options(self, options):
-        '''Return different db_to_form_schemas under different conditions.
-
-        For example:
-
-        - if a context is provided, and it contains a schema, return that
-          schema
-        - otherwise return db_to_form_schema()
-
-        The schemas are defined by the methods below.
-
-        '''
-        schema = options.get('context', {}).get('schema', None)
-        if schema:
-            return schema
-        return self.db_to_form_schema()
->>>>>>> 3efeda6f
-
-    def db_to_form_schema(self):
-        return logic.schema.db_to_form_package_schema()
 
     def setup_template_variables(self, context, data_dict):
         authz_fn = logic.get_action('group_list_authz')
