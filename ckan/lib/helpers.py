--- conflicted
+++ resolved
@@ -930,7 +930,7 @@
 
 @core_helper
 def get_facet_items_dict(
-        facet, search_facets, limit=None, exclude_active=False):
+        facet, search_facets=None, limit=None, exclude_active=False):
     '''Return the list of unselected facet items for the given facet, sorted
     by count.
 
@@ -950,14 +950,11 @@
     exclude_active -- only return unselected facets.
 
     '''
-<<<<<<< HEAD
-    if not search_facets or \
-            not search_facets.get(facet) or \
-            not search_facets.get(facet).get('items'):
-=======
-    if not hasattr(c, u'search_facets') or not c.search_facets.get(
-                                               facet, {}).get(u'items'):
->>>>>>> 6c5c095a
+    if search_facets is None:
+        search_facets = getattr(c, u'search_facets', None)
+
+    if not search_facets or not search_facets.get(
+            facet, {}).get('items'):
         return []
     facets = []
     for facet_item in search_facets.get(facet)['items']:
