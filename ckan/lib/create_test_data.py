--- conflicted
+++ resolved
@@ -65,76 +65,7 @@
         self.group_names = set()
         self.user_names = extra_user_names
         admins_list = [] # list of (package_name, admin_names)
-<<<<<<< HEAD
-        if isinstance(package_dicts, dict):
-            package_dicts = [package_dicts]
-        for item in package_dicts:
-            pkg = model.Package(name=unicode(item['name']))
-            model.Session.add(pkg)
-            for attr, val in item.items():
-                if isinstance(val, str):
-                    val = unicode(val)
-                if attr=='name':
-                    continue                
-                if attr in ['title', 'version', 'url', 'notes',
-                            'author', 'author_email',
-                            'maintainer', 'maintainer_email',
-                            ]:
-                    setattr(pkg, attr, unicode(val))
-                elif attr == 'download_url':
-                    pkg.add_resource(unicode(val))
-                elif attr == 'resources':
-                    for res_dict in val:
-                        pkg.add_resource(
-                            url=unicode(res_dict['url']),
-                            format=unicode(res_dict.get('format')),
-                            description=unicode(res_dict.get('description')),
-                            hash=unicode(res_dict.get('hash')),
-                            )
-                elif attr == 'tags':
-                    if isinstance(val, (str, unicode)):
-                        tags = val.split()
-                    elif isinstance(val, list):
-                        tags = val
-                    else:
-                        raise NotImplementedError
-                    for tag_name in tags:
-                        tag_name = unicode(tag_name)
-                        tag = model.Tag.by_name(tag_name)
-                        if not tag:
-                            tag = model.Tag(name=tag_name)
-                            self.tag_names.append(tag_name)
-                            model.Session.add(tag)    
-                        pkg.tags.append(tag)
-                elif attr == 'groups':
-                    for group_name in val.split():
-                        group = model.Group.by_name(group_name)
-                        if not group:
-                            group = model.Group(name=group_name)
-                            self.group_names.append(group_name)
-                            model.Session.add(group)
-                        pkg.groups.append(group)
-                elif attr == 'license':
-                    license = model.License.by_name(val)
-                    pkg.license = license
-                elif attr == 'license_id':
-                    license = model.Session.query(model.License).get(val)
-                    pkg.license = license
-                elif attr == 'extras':
-                    pkg.extras = val
-                elif attr == 'admins':
-                    assert isinstance(val, list)
-                    admins_list.append((item['name'], val))
-                    for user in val:
-                        if user not in self.user_names:
-                            self.user_names.append(user)
-                else:
-                    raise NotImplementedError(attr)
-            self.pkg_names.append(item['name'])
-            model.setup_default_user_roles(pkg)
-=======
         if package_dicts:
->>>>>>> a3a5b901
             rev = model.repo.new_revision() 
             rev.author = self.author
             rev.message = u'Creating test packages.'
@@ -207,10 +138,6 @@
         for user_name in self.user_names:
             user = model.User(name=unicode(user_name))
             model.Session.add(user)
-<<<<<<< HEAD
-        model.repo.commit_and_remove()
-=======
->>>>>>> a3a5b901
 
         for pkg_name, admins in admins_list:
             pkg = model.Package.by_name(unicode(pkg_name))
@@ -296,18 +223,8 @@
         self.tag_names = [u'russian', u'tolstoy']
         pkg1.license_id = u'other-open'
         pkg2.title = u'A Wonderful Story'
-<<<<<<< HEAD
-        genre_extra = model.PackageExtra(key=u'genre', value='romantic novel')
-        media_extra = model.PackageExtra(key=u'original media', value='book')
-        pkg1._extras = {'genre':genre_extra,
-                        'original media':media_extra
-                        }
-        model.Session.add(genre_extra)
-        model.Session.add(media_extra)
-=======
         pkg1.extras = {u'genre':'romantic novel',
                        u'original media':'book'}
->>>>>>> a3a5b901
         # api key
         tester = model.User(name=u'tester', apikey=u'tester')
         model.Session.add(tester)
