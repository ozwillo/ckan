--- conflicted
+++ resolved
@@ -47,12 +47,8 @@
                   comment=comment)
 
 def render(template_name, extra_vars=None, cache_key=None, cache_type=None,
-<<<<<<< HEAD
            cache_expire=None, method='xhtml', loader_class=MarkupTemplate,
            cache_force = None):
-=======
-           cache_expire=None, method='xhtml', loader_class=MarkupTemplate):
->>>>>>> b603b8f9
 
     def render_template():
         globs = extra_vars or {}
@@ -70,16 +66,14 @@
         for item in PluginImplementations(IGenshiStreamFilter):
             stream = item.filter(stream)
 
-<<<<<<< HEAD
-=======
         if loader_class == NewTextTemplate:
             return literal(stream.render(method="text", encoding=None))
->>>>>>> b603b8f9
+
         return literal(stream.render(method=method, encoding=None, strip_whitespace=False))
+
 
     if 'Pragma' in response.headers:
         del response.headers["Pragma"]
-<<<<<<< HEAD
 
     ## Caching Logic
     allow_cache = True
@@ -121,21 +115,10 @@
 
     # Render Time :)
     try:
-        return cached_template(template_name, render_template)
+        return cached_template(template_name, render_template, loader_class=loader_class)
     except ckan.exceptions.CkanUrlException, e:
         raise ckan.exceptions.CkanUrlException('\nAn Exception has been raised for template %s\n%s'
                         % (template_name, e.message))
-=======
-    if cache_key is not None or cache_type is not None:
-        response.headers["Cache-Control"] = "public"
-
-    if cache_expire is not None:
-        response.headers["Cache-Control"] = "max-age=%s, must-revalidate" % cache_expire
-
-    return cached_template(template_name, render_template, cache_key=cache_key,
-                           cache_type=cache_type, cache_expire=cache_expire)
-                           #, ns_options=('method'), method=method)
->>>>>>> b603b8f9
 
 
 class ValidationException(Exception):
@@ -196,7 +179,6 @@
         # WSGIController.__call__ dispatches to the Controller method
         # the request is routed to. This routing information is
         # available in environ['pylons.routes_dict']
-<<<<<<< HEAD
 
         # clean out any old cookies as they may contain api keys etc
         for cookie in request.cookies:
@@ -209,8 +191,6 @@
                         session.delete()
                 else:
                     response.delete_cookie(cookie)
-=======
->>>>>>> b603b8f9
         try:
             return WSGIController.__call__(self, environ, start_response)
         finally:
