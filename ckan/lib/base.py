--- conflicted
+++ resolved
@@ -107,13 +107,8 @@
         return model.HarvestSource.get(reference)
 
     def _get_request_data(self):
-<<<<<<< HEAD
-        self.log.debug('Retrieving request params:', request.params)
-        self.log.debug('Retrieving request POST:', request.POST)
-=======
         self.log.debug('Retrieving request params: %r' % request.params)
         self.log.debug('Retrieving request POST: %r' % request.POST)
->>>>>>> cf33c3a6
         try:
             request_data = request.POST.keys()[0]
         except Exception, inst:
@@ -129,11 +124,7 @@
             # if val is str then assume it is ascii, since json converts
             # utf8 encoded JSON to unicode
             request_data[key] = self._make_unicode(val)
-<<<<<<< HEAD
-        self.log.debug('Request data extracted:', request_data)
-=======
         self.log.debug('Request data extracted: %r' % request_data)
->>>>>>> cf33c3a6
         return request_data
         
     def _make_unicode(self, entity):
