import sqlalchemy

from pylons import config

import ckan.model as model

from ckan import authz

ENABLE_CACHING = bool(config.get('enable_caching', ''))
LIMIT_DEFAULT = 20

if ENABLE_CACHING:
    from pylons import cache
    our_cache = cache.get_cache('search_results', type='dbm')

class SearchOptions:
    options = {
        # about the search
        'q':None,
        'entity':'package',
        'limit':LIMIT_DEFAULT,
        'offset':0,
        'filter_by_openness':False,
        'filter_by_downloadable':False,
        # about presenting the results
        'order_by':'rank',
        'return_objects':False,
        'ref_entity_with_attr':'name',
        'all_fields':False,
        'search_tags':False}
    # Any attributes set on this object, other than those in the 'options',
    # will be treated as field_specific_terms - terms searched for in the
    # specified field.
    # e.g. 'version' or 'url'

    @classmethod
    def get_option_name_set(self):
        if not hasattr(self, 'option_name_set'):
            self._option_name_set = set(self.options.keys())
        return self._option_name_set
    
    def __init__(self, kw_dict):
        # Note that the kw_dict may well be a UnicodeMultiDict so you may
        # have keys repeated.
        if not kw_dict.keys():
            raise Exception('no options supplied')

        # set values according to the defaults
        for option_name, default_value in self.options.items():
            setattr(self, option_name, default_value)

        # overwrite defaults with options passed in
        for k, v in kw_dict.items():
            if k in self.get_option_name_set():
                # Ensure boolean fields are boolean
                if k in ['filter_by_downloadable', 'filter_by_openness', 'all_fields']:
                    v = v == 1 or v
                # Ensure integer fields are integer
                if k in ['offset', 'limit']:
                    v = int(v)
            # Multiple tags params are added in list
            if hasattr(self, k) and k in ['tags', 'groups']:
                existing_val = getattr(self, k)
                if type(existing_val) == type([]):
                    v = existing_val + [v]
                else:
                    v = [existing_val, v]
            setattr(self, k, v)

    def __str__(self):
        return repr(self.__dict__)

class SQLSearch:
<<<<<<< HEAD
    _tokens = [ 'name', 'title', 'notes', 'tags', 'groups', 'author', 'maintainer', 'update_frequency', 'geographic_granularity', 'geographic_coverage', 'temporal_granularity', 'temporal_coverage', 'national_statistic', 'categories', 'precision', 'department', 'agency', 'external_reference']
    # Note: all tokens must be in the search vector (see model/search_index.py)
=======
    # Note: all tokens must be in the search vector (see model/full_search.py)
>>>>>>> 4b54cb78
    _open_licenses = None

    def search(self, query_string):
        '''For the given basic query string, returns query results.'''
        options = SearchOptions({'q':query_string})
        return self.run(options)

    def query(self, options, username=None):
        '''For the given search options, returns a query object.'''
        self._options = options
        general_terms, field_specific_terms = self._parse_query_string()

        # for case of no search terms, return nothing
        if not (general_terms or field_specific_terms):
            return None

        if self._options.entity == 'package':
            query = authz.Authorizer().authorized_query(username, model.Package)
            query = self._build_package_query(query, general_terms, field_specific_terms)
        elif self._options.entity == 'resource':
            query = self._build_resource_query(query, general_terms, field_specific_terms)
        elif self._options.entity == 'tag':
            if not general_terms:
                return None
            query = self._build_tags_query(general_terms)
        elif self._options.entity == 'group':
            if not general_terms:
                return None
            query = authz.Authorizer().authorized_query(username, model.Group)
            query = self._build_groups_query(query, general_terms)
        else:
            # error
            pass
        return query

    def run(self, options, username=None):
        '''For the given search options, returns query results.'''
        query = self.query(options, username)

        self._results = {}
        if not query:
            self._results['results'] = []
            self._results['count'] = 0
            return self._results

        self._run_query(query)
        self._format_results()
        return self._results

    def _parse_query_string(self):
        query_str = self._options.q
        
        # split query into terms
        # format: * double quotes enclose a single term. e.g. "War and Peace"
        #         * field:term or field:"longer term" means search only in that
        #           particular field for that term.
        terms = []
        if query_str:
            inside_quote = False
            buf = ''
            for ch in query_str:
                if ch == ' ' and not inside_quote:
                    if buf:
                        terms.append(buf.strip())
                    buf = ''
                elif ch == '"':
                    inside_quote = not inside_quote
                else:
                    buf += ch
            if buf:
                terms.append(buf)

        # split off field-specific terms
        field_specific_terms = {}
        general_terms = []
        for term in terms:
            
            # Look for 'token:' - is put into field_specific_terms dict
            token = None
            colon_pos = term.find(':')
            if colon_pos != -1:
                token = term[:colon_pos]
                term = term[colon_pos+1:]
                if term:
                    if not field_specific_terms.has_key(token):
                        field_specific_terms[token] = []
                    field_specific_terms[token].append(term)
            else:
                general_terms.append(term)

        # add other field-specific terms that have come in via the options
        for token, value in self._options.__dict__.items():
            if token not in SearchOptions.get_option_name_set():
                field_specific_terms[token] = value

        # special case - 'tags:' becomes a general term when searching
        # tag entities.
        if self._options.entity == 'tag' and field_specific_terms.has_key(u'tags'):
            general_terms.extend(field_specific_terms[u'tags'])
        
        
        return general_terms, field_specific_terms

    def _build_package_query(self, authorized_package_query,
                             general_terms, field_specific_terms):
        make_like = lambda x,y: x.ilike('%' + y + '%')
        query = authorized_package_query
        query = query.filter(model.package_search_table.c.package_id==model.Package.id)

        # Full search by general_terms (and field specific terms but not by field)
        terms_set = set()
        for term_list in field_specific_terms.values():
            if isinstance(term_list, (list, tuple)):
                for term in term_list:
                    terms_set.add(term)
            else:
                print term_list
                terms_set.add(term_list)
        for term in general_terms:
            terms_set.add(term)
        all_terms = ' '.join(terms_set)
        query = query.filter('package_search.search_vector '\
                                       '@@ plainto_tsquery(:terms)')
        query = query.params(terms=all_terms)
            
        # Filter by field_specific_terms
        for field, terms in field_specific_terms.items():
            if isinstance(terms, (str, unicode)):
                terms = terms.split()
            if field in ('tags', 'groups'):
                query = self._filter_by_tags_or_groups(field, query, terms)
            elif hasattr(model.Package, field):
                for term in terms:
                    model_attr = getattr(model.Package, field)
                    query = query.filter(make_like(model_attr, term))
            else:
                query = self._filter_by_extra(field, query, terms)

        # Filter for options
        if self._options.filter_by_downloadable:
            query = query.join('package_resources_all', aliased=True).\
                    filter(sqlalchemy.and_(
                model.PackageResource.state==model.State.ACTIVE,
                model.PackageResource.package_id==model.Package.id))
        if self._options.filter_by_openness:
            if self._open_licenses is None:
                self._update_open_licenses()
            query = query.filter(model.Package.license_id.in_(self._open_licenses))
        if self._options.order_by:
            if self._options.order_by == 'rank':
                query = query.add_column(sqlalchemy.func.ts_rank_cd(sqlalchemy.text('package_search.search_vector'), sqlalchemy.func.plainto_tsquery(all_terms)))
                query = query.order_by(sqlalchemy.text('ts_rank_cd_1 DESC'))
            elif hasattr(model.Package, self._options.order_by):
                model_attr = getattr(model.Package, self._options.order_by)
                query = query.order_by(model_attr)
            else:
                # TODO extras
                raise NotImplemented

        query = query.distinct()
        return query

    def _build_tags_query(self, general_terms):
        query = model.Session.query(model.Tag)
        for term in general_terms:
            query = query.filter(model.Tag.name.contains(term.lower()))
        return query

    def _build_groups_query(self, authorized_package_query, general_terms):
        query = authorized_package_query
        for term in general_terms:
            query = query.filter(model.Group.name.contains(term.lower()))
        return query

    def _run_query(self, query):
        # Run the query
        self._results['count'] = query.count()
        query = query.offset(self._options.offset)
        query = query.limit(self._options.limit)

        results = []
        for result in query:
            if isinstance(result, tuple) and isinstance(result[0], model.DomainObject):
                # This is the case for order_by rank due to the add_column.
                results.append(result[0])
            else:
                results.append(result)
        self._results['results'] = results

    def _filter_by_tags_or_groups(self, field, query, value_list):
        for name in value_list:
            if field == 'tags':
                tag = model.Tag.by_name(name.strip(), autoflush=False)
                if tag:
                    tag_id = tag.id
                    # need to keep joining for each filter
                    # tag should be active hence state_id requirement
                    query = query.join('package_tags', aliased=True).filter(sqlalchemy.and_(
                        model.PackageTag.state==model.State.ACTIVE,
                        model.PackageTag.tag_id==tag_id))
                else:
                    # unknown tag, so torpedo search
                    query = query.filter(model.PackageTag.tag_id==u'\x130')
            elif field == 'groups':
                group = model.Group.by_name(name.strip(), autoflush=False)
                if group:
                    group_id = group.id
                    # need to keep joining for each filter
                    query = query.join('groups', aliased=True).filter(
                        model.Group.id==group_id)
                else:
                    # unknown group, so torpedo search
                    query = query.filter(model.Group.id==u'-1')
                    
        return query
    
    def _filter_by_extra(self, field, query, terms):
        make_like = lambda x,y: x.ilike('%' + y + '%')
        value = '%'.join(terms)
        query = query.join('_extras', aliased=True).filter(
            sqlalchemy.and_(
              model.PackageExtra.state==model.State.ACTIVE,
              model.PackageExtra.key==unicode(field),
            )).filter(make_like(model.PackageExtra.value, value))
        return query
        
    def _update_open_licenses(self):  # Update, or init?
        self._open_licenses = []
        for license in model.Package.get_license_register().values():
            if license and license.isopen():
                self._open_licenses.append(license.id)

    def _format_results(self):
        if not self._options.return_objects:
            if self._options.all_fields:
                results = []
                for entity in self._results['results']:
                    if ENABLE_CACHING:
                        cachekey = u'%s-%s' % (unicode(str(type(entity))), entity.id)
                        result = our_cache.get_value(key=cachekey,
                                createfunc=lambda: entity.as_dict(), expiretime=3600)
                    else:
                        result = entity.as_dict()
                    results.append(result)
                self._results['results'] = results
            else:
                attr_name = self._options.ref_entity_with_attr
                self._results['results'] = [getattr(entity, attr_name) for entity in self._results['results']]
    
    def index_package(self, package):
        pass
        
    def index_group(self, group):
        pass
        
    def index_tag(self, tag):
        pass


class SolrSearch(SQLSearch):
    _solr_fields = ["entity_type", "tags", "groups", "res_description", "res_format", 
                    "res_url", "text", "urls", "indexed_ts"]

    def __init__(self, solr_url=None):
        if solr_url is None:
            solr_url = config.get('solr_url', 'http://localhost:8983/solr')
        # import inline to avoid external dependency 
        from solr import SolrConnection # == solrpy 
        self._conn = SolrConnection(solr_url)

    def _open_license_query_part():
        if self._open_licenses is None:
            self._update_open_licenses()
        licenses = ["+%d" % id for id in self.open_licenses]
        licenses = " OR ".join(licenses)
        return "license_id:(%s) " % licenses

    def _build_package_query(self, authorized_package_query,
                             general_terms, field_specific_terms):
        orm_query = authorized_package_query
        orm_query = orm_query.filter(model.package_search_table.c.package_id==model.Package.id)

        # Full search by general_terms (and field specific terms but not by field)
        query = u""
        for field, term in field_specific_terms.items():
            query += field + u":" + term + u" "
        for term in general_terms:
            query += term + u" "

        # Filter for options
        if self._options.filter_by_downloadable:
            query += u"res_url:[* TO *] " # not null resource URL 
        if self._options.filter_by_openness:
            query += self._open_license_query_part()
        
        self._solr_results = self._conn.query(query, #sort=sorting, 
                                        rows=self._options.limit,
                                        start=self._options.offset)
        entity_ids = [r.get('id') for r in self._solr_results.results]
        orm_query = orm_query.filter(model.Package.id.in_(entity_ids))
        orm_query = orm_query.add_column(sqlalchemy.func.now())
        
        if self._options.order_by and self._options.order_by != 'rank':
            if hasattr(model.Package, self._options.order_by):
                model_attr = getattr(model.Package, self._options.order_by)
                orm_query = orm_query.order_by(model_attr)
        
        return orm_query
        
    def _run_query(self, query):
        if self._options.entity == 'package':
            self._results['count'] = query.count()
            results = [(r, self._solr_results.get('score', 0)) for r in query]
            self._results['results'] = results
        else:
            SQLSearch._run_query(self, query)
    
    def index_package(self, package):
        return self.index_package_dict(package.as_dict())
    
    def index_package_dict(self, package):
        index_fields = self._solr_fields + package.keys()
            
        # include the extras in the main namespace
        extras = package.get('extras', {})
        if 'extras' in package:
            del package['extras']
        for (key, value) in extras.items():
            if key not in index_fields:
                package[key] = value

        # flatten the structure for indexing: 
        for resource in package.get('resources', []):
            for (okey, nkey) in [('description', 'res_description'),
                                 ('format', 'res_format'),
                                 ('url', 'res_url')]:
                package[nkey] = package.get(nkey, []) + [resource.get(okey, u'')]
        if 'resources' in package:
            del package['resources']

        package['entity_type'] = u"package"
        package = dict([(str(k), v) for (k, v) in package.items()])

        # send to solr:    
        self._conn.add(**package)


ENGINES = {
    'sql': SQLSearch, 
    'solr': SolrSearch
    }


def make_search(engine=None, **kwargs):
    if engine is None:
        engine = config.get('search_engine', 'sql')
    klass = ENGINES.get(engine.strip().lower())
    return klass(**kwargs)<|MERGE_RESOLUTION|>--- conflicted
+++ resolved
@@ -71,12 +71,7 @@
         return repr(self.__dict__)
 
 class SQLSearch:
-<<<<<<< HEAD
-    _tokens = [ 'name', 'title', 'notes', 'tags', 'groups', 'author', 'maintainer', 'update_frequency', 'geographic_granularity', 'geographic_coverage', 'temporal_granularity', 'temporal_coverage', 'national_statistic', 'categories', 'precision', 'department', 'agency', 'external_reference']
     # Note: all tokens must be in the search vector (see model/search_index.py)
-=======
-    # Note: all tokens must be in the search vector (see model/full_search.py)
->>>>>>> 4b54cb78
     _open_licenses = None
 
     def search(self, query_string):
