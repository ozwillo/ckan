# -*- coding: utf-8 -*-

import copy
import logging
import sys
import sqlalchemy
import os
import pprint
import sqlalchemy.engine.url as sa_url
import urllib
import urllib2
import urlparse
import datetime
import hashlib
import json
from cStringIO import StringIO

from six import string_types, text_type

import ckan.lib.cli as cli
import ckan.plugins as p
import ckan.plugins.toolkit as toolkit
from ckan.lib.lazyjson import LazyJSONObject

import ckanext.datastore.helpers as datastore_helpers
import ckanext.datastore.interfaces as interfaces

from psycopg2.extras import register_default_json, register_composite
import distutils.version
from sqlalchemy.exc import (ProgrammingError, IntegrityError,
                            DBAPIError, DataError)

import ckan.model as model
import ckan.plugins as plugins
from ckan.common import config, OrderedDict

from ckanext.datastore.backend import (
    DatastoreBackend,
    DatastoreException,
    _parse_sort_clause
)
from ckanext.datastore.backend import InvalidDataError

log = logging.getLogger(__name__)

_pg_types = {}
_type_names = set()
_engines = {}

_TIMEOUT = 60000  # milliseconds

# See http://www.postgresql.org/docs/9.2/static/errcodes-appendix.html
_PG_ERR_CODE = {
    'unique_violation': '23505',
    'query_canceled': '57014',
    'undefined_object': '42704',
    'syntax_error': '42601',
    'permission_denied': '42501',
    'duplicate_table': '42P07',
    'duplicate_alias': '42712',
}

_DATE_FORMATS = ['%Y-%m-%d',
                 '%Y-%m-%d %H:%M:%S',
                 '%Y-%m-%dT%H:%M:%S',
                 '%Y-%m-%dT%H:%M:%SZ',
                 '%d/%m/%Y',
                 '%m/%d/%Y',
                 '%d-%m-%Y',
                 '%m-%d-%Y']

_INSERT = 'insert'
_UPSERT = 'upsert'
_UPDATE = 'update'


if not os.environ.get('DATASTORE_LOAD'):
    ValidationError = toolkit.ValidationError
else:
    log.warn("Running datastore without CKAN")

    class ValidationError(Exception):
        def __init__(self, error_dict):
            pprint.pprint(error_dict)

is_single_statement = datastore_helpers.is_single_statement

_engines = {}


def literal_string(s):
    """
    Return s as a postgres literal string
    """
    return u"'" + s.replace(u"'", u"''").replace(u'\0', '') + u"'"


def identifier(s):
    """
    Return s as a quoted postgres identifier
    """
    return u'"' + s.replace(u'"', u'""').replace(u'\0', '') + u'"'


def get_read_engine():
    return _get_engine_from_url(config['ckan.datastore.read_url'])


def get_write_engine():
    return _get_engine_from_url(config['ckan.datastore.write_url'])


def _get_engine_from_url(connection_url):
    '''Get either read or write engine.'''
    engine = _engines.get(connection_url)
    if not engine:
        extras = {'url': connection_url}
        engine = sqlalchemy.engine_from_config(config,
                                               'ckan.datastore.sqlalchemy.',
                                               **extras)
        _engines[connection_url] = engine

    # don't automatically convert to python objects
    # when using native json types in 9.2+
    # http://initd.org/psycopg/docs/extras.html#adapt-json
    register_default_json(conn_or_curs=engine.raw_connection().connection,
                          globally=False,
                          loads=lambda x: x)

    return engine


def _dispose_engines():
    '''Dispose all database engines.'''
    global _engines
    for url, engine in _engines.items():
        engine.dispose()
    _engines = {}


def _pluck(field, arr):
    return [x[field] for x in arr]


def _rename_json_field(data_dict):
    '''Rename json type to a corresponding type for the datastore since
    pre 9.2 postgres versions do not support native json'''
    return _rename_field(data_dict, 'json', 'nested')


def _unrename_json_field(data_dict):
    return _rename_field(data_dict, 'nested', 'json')


def _rename_field(data_dict, term, replace):
    fields = data_dict.get('fields', [])
    for i, field in enumerate(fields):
        if 'type' in field and field['type'] == term:
            data_dict['fields'][i]['type'] = replace
    return data_dict


def _get_fields_types(context, data_dict):
    all_fields = _get_fields(context, data_dict, include_id=True)
    field_types = OrderedDict([(f['id'], f['type']) for f in all_fields])
    return field_types


def _get_type(context, oid):
    _cache_types(context)
    return _pg_types[oid]


def _guess_type(field):
    '''Simple guess type of field, only allowed are
    integer, numeric and text'''
    data_types = set([int, float])
    if isinstance(field, (dict, list)):
        return 'nested'
    if isinstance(field, int):
        return 'int'
    if isinstance(field, float):
        return 'float'
    for data_type in list(data_types):
        try:
            data_type(field)
        except (TypeError, ValueError):
            data_types.discard(data_type)
            if not data_types:
                break
    if int in data_types:
        return 'integer'
    elif float in data_types:
        return 'numeric'

    # try iso dates
    for format in _DATE_FORMATS:
        try:
            datetime.datetime.strptime(field, format)
            return 'timestamp'
        except (ValueError, TypeError):
            continue
    return 'text'


def _get_unique_key(context, data_dict):
    sql_get_unique_key = '''
    SELECT
        a.attname AS column_names
    FROM
        pg_class t,
        pg_index idx,
        pg_attribute a
    WHERE
        t.oid = idx.indrelid
        AND a.attrelid = t.oid
        AND a.attnum = ANY(idx.indkey)
        AND t.relkind = 'r'
        AND idx.indisunique = true
        AND idx.indisprimary = false
        AND t.relname = %s
    '''
    key_parts = context['connection'].execute(sql_get_unique_key,
                                              data_dict['resource_id'])
    return [x[0] for x in key_parts]


def _get_field_info(connection, resource_id):
    u'''return a dictionary mapping column names to their info data,
    when present'''
    qtext = sqlalchemy.text(u'''
        select pa.attname as name, pd.description as info
        from pg_class pc, pg_attribute pa, pg_description pd
        where pa.attrelid = pc.oid and pd.objoid = pc.oid
            and pd.objsubid = pa.attnum and pc.relname = :res_id
            and pa.attnum > 0
    ''')
    try:
        return dict(
            (n, json.loads(v)) for (n, v) in
            connection.execute(qtext, res_id=resource_id).fetchall())
    except ValueError:  # don't die on non-json comments
        return {}


def _get_fields(context, data_dict, include_id=False):
    fields = []
    all_fields = context['connection'].execute(
        u'SELECT * FROM "{0}" LIMIT 1'.format(data_dict['resource_id'])
    )
    for field in all_fields.cursor.description:
        if (include_id and field[0].decode('utf-8') == '_id') or (
                not field[0].startswith('_')):
            fields.append({
                'id': field[0].decode('utf-8'),
                'type': _get_type(context, field[1])
            })
    return fields


def _cache_types(context):
    if not _pg_types:
        connection = context['connection']
        results = connection.execute(
            'SELECT oid, typname FROM pg_type;'
        )
        for result in results:
            _pg_types[result[0]] = result[1]
            _type_names.add(result[1])
        if 'nested' not in _type_names:
            native_json = _pg_version_is_at_least(connection, '9.2')

            log.info("Create nested type. Native JSON: {0!r}".format(
                native_json))

            backend = DatastorePostgresqlBackend.get_active_backend()
            engine = backend._get_write_engine()
            with engine.begin() as connection:
                connection.execute(
                    'CREATE TYPE "nested" AS (json {0}, extra text)'.format(
                        'json' if native_json else 'text'))
            _pg_types.clear()

            # redo cache types with json now available.
            return _cache_types(context)

        register_composite('nested', connection.connection, True)


def _pg_version_is_at_least(connection, version):
    try:
        v = distutils.version.LooseVersion(version)
        pg_version = connection.execute('select version();').fetchone()
        pg_version_number = pg_version[0].split()[1]
        pv = distutils.version.LooseVersion(pg_version_number)
        return v <= pv
    except ValueError:
        return False


def _get_read_only_user(data_dict):
    parsed = cli.parse_db_config('ckan.datastore.read_url')
    return parsed['db_user']


def _is_array_type(field_type):
    return field_type.startswith('_')


def _validate_record(record, num, field_names):
    # check record for sanity
    if not isinstance(record, dict):
        raise ValidationError({
            'records': [u'row "{0}" is not a json object'.format(num)]
        })
    # check for extra fields in data
    extra_keys = set(record.keys()) - set(field_names)

    if extra_keys:
        raise ValidationError({
            'records': [u'row "{0}" has extra keys "{1}"'.format(
                num + 1,
                ', '.join(list(extra_keys))
            )]
        })


def _where_clauses(data_dict, fields_types):
    filters = data_dict.get('filters', {})
    clauses = []

    for field, value in filters.iteritems():
        if field not in fields_types:
            continue
        field_array_type = _is_array_type(fields_types[field])
        if isinstance(value, list) and not field_array_type:
            clause_str = (u'"{0}" in ({1})'.format(field,
                          ','.join(['%s'] * len(value))))
            clause = (clause_str,) + tuple(value)
        else:
            clause = (u'"{0}" = %s'.format(field), value)
        clauses.append(clause)

    # add full-text search where clause
    q = data_dict.get('q')
    if q:
        if isinstance(q, string_types):
            ts_query_alias = _ts_query_alias()
            clause_str = u'_full_text @@ {0}'.format(ts_query_alias)
            clauses.append((clause_str,))
        elif isinstance(q, dict):
            lang = _fts_lang(data_dict.get('lang'))
            for field, value in q.iteritems():
                if field not in fields_types:
                    continue
                query_field = _ts_query_alias(field)

                ftyp = fields_types[field]
                if not datastore_helpers.should_fts_index_field_type(ftyp):
                    clause_str = u'_full_text @@ {0}'.format(query_field)
                    clauses.append((clause_str,))

                clause_str = (u'to_tsvector({0}, cast("{1}" as text)) '
                              u'@@ {2}').format(
                                  literal_string(lang),
                                  field, query_field)
                clauses.append((clause_str,))

    return clauses


def _textsearch_query(data_dict):
    q = data_dict.get('q')
    lang = _fts_lang(data_dict.get('lang'))

    if not q:
        return '', ''

    statements = []
    rank_columns = []
    plain = data_dict.get('plain', True)
    if isinstance(q, string_types):
        query, rank = _build_query_and_rank_statements(
            lang, q, plain)
        statements.append(query)
        rank_columns.append(rank)
    elif isinstance(q, dict):
        for field, value in q.iteritems():
            query, rank = _build_query_and_rank_statements(
                lang, value, plain, field)
            statements.append(query)
            rank_columns.append(rank)

    statements_str = ', ' + ', '.join(statements)
    rank_columns_str = ', '.join(rank_columns)
    return statements_str, rank_columns_str


def _build_query_and_rank_statements(lang, query, plain, field=None):
    query_alias = _ts_query_alias(field)
    rank_alias = _ts_rank_alias(field)
    lang_literal = literal_string(lang)
    query_literal = literal_string(query)
    if plain:
        statement = u"plainto_tsquery({lang_literal}, {literal}) {alias}"
    else:
        statement = u"to_tsquery({lang_literal}, {literal}) {alias}"
    statement = statement.format(
        lang_literal=lang_literal,
        literal=query_literal, alias=query_alias)
    if field is None:
        rank_field = '_full_text'
    else:
        rank_field = u'to_tsvector({lang_literal}, cast("{field}" as text))'
        rank_field = rank_field.format(lang_literal=lang_literal, field=field)
    rank_statement = u'ts_rank({rank_field}, {query_alias}, 32) AS {alias}'
    rank_statement = rank_statement.format(rank_field=rank_field,
                                           query_alias=query_alias,
                                           alias=rank_alias)
    return statement, rank_statement


def _fts_lang(lang=None):
    default_fts_lang = config.get('ckan.datastore.default_fts_lang')
    if default_fts_lang is None:
        default_fts_lang = u'english'
    return lang or default_fts_lang


def _ts_rank_alias(field=None):
    rank_alias = u'rank'
    if field:
        rank_alias += u' ' + field
    return u'"{0}"'.format(rank_alias)


def _sort(data_dict, fields_types):
    sort = data_dict.get('sort')
    if not sort:
        q = data_dict.get('q')
        if q:
            if isinstance(q, string_types):
                return [_ts_rank_alias()]
            elif isinstance(q, dict):
                return [_ts_rank_alias(field) for field in q
                        if field not in fields_types]
        else:
            return []

    clauses = datastore_helpers.get_list(sort, False)

    clause_parsed = []

    for clause in clauses:
        field, sort = _parse_sort_clause(clause, fields_types)
        clause_parsed.append(
            u'{0} {1}'.format(identifier(field), sort))

    return clause_parsed


def _ts_query_alias(field=None):
    query_alias = u'query'
    if field:
        query_alias += u' ' + field
    return u'"{0}"'.format(query_alias)


def _get_aliases(context, data_dict):
    '''Get a list of aliases for a resource.'''
    res_id = data_dict['resource_id']
    alias_sql = sqlalchemy.text(
        u'SELECT name FROM "_table_metadata" WHERE alias_of = :id')
    results = context['connection'].execute(alias_sql, id=res_id).fetchall()
    return [x[0] for x in results]


def _get_resources(context, alias):
    '''Get a list of resources for an alias. There could be more than one alias
    in a resource_dict.'''
    alias_sql = sqlalchemy.text(
        u'''SELECT alias_of FROM "_table_metadata"
        WHERE name = :alias AND alias_of IS NOT NULL''')
    results = context['connection'].execute(alias_sql, alias=alias).fetchall()
    return [x[0] for x in results]


def create_alias(context, data_dict):
    aliases = datastore_helpers.get_list(data_dict.get('aliases'))
    if aliases is not None:
        # delete previous aliases
        previous_aliases = _get_aliases(context, data_dict)
        for alias in previous_aliases:
            sql_alias_drop_string = u'DROP VIEW "{0}"'.format(alias)
            context['connection'].execute(sql_alias_drop_string)

        try:
            for alias in aliases:
                sql_alias_string = u'''CREATE VIEW "{alias}"
                    AS SELECT * FROM "{main}"'''.format(
                    alias=alias,
                    main=data_dict['resource_id']
                )

                res_ids = _get_resources(context, alias)
                if res_ids:
                    raise ValidationError({
                        'alias': [(u'The alias "{0}" already exists.').format(
                            alias)]
                    })

                context['connection'].execute(sql_alias_string)
        except DBAPIError as e:
            if e.orig.pgcode in [_PG_ERR_CODE['duplicate_table'],
                                 _PG_ERR_CODE['duplicate_alias']]:
                raise ValidationError({
                    'alias': [u'"{0}" already exists'.format(alias)]
                })


def _generate_index_name(resource_id, field):
    value = (resource_id + field).encode('utf-8')
    return hashlib.sha1(value).hexdigest()


def _get_fts_index_method():
    method = config.get('ckan.datastore.default_fts_index_method')
    return method or 'gist'


def _build_fts_indexes(connection, data_dict, sql_index_str_method, fields):
    fts_indexes = []
    resource_id = data_dict['resource_id']
    # FIXME: This is repeated on the plugin.py, we should keep it DRY
    default_fts_lang = config.get('ckan.datastore.default_fts_lang')
    if default_fts_lang is None:
        default_fts_lang = u'english'
    fts_lang = data_dict.get('lang', default_fts_lang)

    # create full-text search indexes
    def to_tsvector(x):
        return u"to_tsvector('{0}', {1})".format(fts_lang, x)

    def cast_as_text(x):
        return u'cast("{0}" AS text)'.format(x)

    full_text_field = {'type': 'tsvector', 'id': '_full_text'}
    for field in [full_text_field] + fields:
        if not datastore_helpers.should_fts_index_field_type(field['type']):
            continue

        field_str = field['id']
        if field['type'] not in ['text', 'tsvector']:
            field_str = cast_as_text(field_str)
        else:
            field_str = u'"{0}"'.format(field_str)
        if field['type'] != 'tsvector':
            field_str = to_tsvector(field_str)
        fts_indexes.append(sql_index_str_method.format(
            res_id=resource_id,
            unique='',
            name=_generate_index_name(resource_id, field_str),
            method=_get_fts_index_method(), fields=field_str))

    return fts_indexes


def _drop_indexes(context, data_dict, unique=False):
    sql_drop_index = u'DROP INDEX "{0}" CASCADE'
    sql_get_index_string = u"""
        SELECT
            i.relname AS index_name
        FROM
            pg_class t,
            pg_class i,
            pg_index idx
        WHERE
            t.oid = idx.indrelid
            AND i.oid = idx.indexrelid
            AND t.relkind = 'r'
            AND idx.indisunique = {unique}
            AND idx.indisprimary = false
            AND t.relname = %s
        """.format(unique='true' if unique else 'false')
    indexes_to_drop = context['connection'].execute(
        sql_get_index_string, data_dict['resource_id']).fetchall()
    for index in indexes_to_drop:
        context['connection'].execute(
            sql_drop_index.format(index[0]).replace('%', '%%'))


def _get_index_names(connection, resource_id):
    sql = u"""
        SELECT
            i.relname AS index_name
        FROM
            pg_class t,
            pg_class i,
            pg_index idx
        WHERE
            t.oid = idx.indrelid
            AND i.oid = idx.indexrelid
            AND t.relkind = 'r'
            AND t.relname = %s
        """
    results = connection.execute(sql, resource_id).fetchall()
    return [result[0] for result in results]


def _is_valid_pg_type(context, type_name):
    if type_name in _type_names:
        return True
    else:
        connection = context['connection']
        try:
            connection.execute('SELECT %s::regtype', type_name)
        except ProgrammingError as e:
            if e.orig.pgcode in [_PG_ERR_CODE['undefined_object'],
                                 _PG_ERR_CODE['syntax_error']]:
                return False
            raise
        else:
            return True


def _execute_single_statement(context, sql_string, where_values):
    if not datastore_helpers.is_single_statement(sql_string):
        raise ValidationError({
            'query': ['Query is not a single statement.']
        })

    results = context['connection'].execute(sql_string, [where_values])

    return results


def _insert_links(data_dict, limit, offset):
    '''Adds link to the next/prev part (same limit, offset=offset+limit)
    and the resource page.'''
    data_dict['_links'] = {}

    # get the url from the request
    try:
        urlstring = toolkit.request.environ['CKAN_CURRENT_URL']
    except (KeyError, TypeError):
        return  # no links required for local actions

    # change the offset in the url
    parsed = list(urlparse.urlparse(urlstring))
    query = urllib2.unquote(parsed[4])

    arguments = dict(urlparse.parse_qsl(query))
    arguments_start = dict(arguments)
    arguments_prev = dict(arguments)
    arguments_next = dict(arguments)
    if 'offset' in arguments_start:
        arguments_start.pop('offset')
    arguments_next['offset'] = int(offset) + int(limit)
    arguments_prev['offset'] = int(offset) - int(limit)

    parsed_start = parsed[:]
    parsed_prev = parsed[:]
    parsed_next = parsed[:]
    parsed_start[4] = urllib.urlencode(arguments_start)
    parsed_next[4] = urllib.urlencode(arguments_next)
    parsed_prev[4] = urllib.urlencode(arguments_prev)

    # add the links to the data dict
    data_dict['_links']['start'] = urlparse.urlunparse(parsed_start)
    data_dict['_links']['next'] = urlparse.urlunparse(parsed_next)
    if int(offset) - int(limit) > 0:
        data_dict['_links']['prev'] = urlparse.urlunparse(parsed_prev)


def _where(where_clauses_and_values):
    '''Return a SQL WHERE clause from list with clauses and values

    :param where_clauses_and_values: list of tuples with format
        (where_clause, param1, ...)
    :type where_clauses_and_values: list of tuples

    :returns: SQL WHERE string with placeholders for the parameters, and list
        of parameters
    :rtype: string
    '''
    where_clauses = []
    values = []

    for clause_and_values in where_clauses_and_values:
        where_clauses.append('(' + clause_and_values[0] + ')')
        values += clause_and_values[1:]

    where_clause = u' AND '.join(where_clauses)
    if where_clause:
        where_clause = u'WHERE ' + where_clause

    return where_clause, values


def convert(data, type_name):
    if data is None:
        return None
    if type_name == 'nested':
        return json.loads(data[0])
    # array type
    if type_name.startswith('_'):
        sub_type = type_name[1:]
        return [convert(item, sub_type) for item in data]
    if type_name == 'tsvector':
        return text_type(data, 'utf-8')
    if isinstance(data, datetime.datetime):
        return data.isoformat()
    if isinstance(data, (int, float)):
        return data
    return text_type(data)


def check_fields(context, fields):
    '''Check if field types are valid.'''
    for field in fields:
        if field.get('type') and not _is_valid_pg_type(context, field['type']):
            raise ValidationError({
                'fields': [u'"{0}" is not a valid field type'.format(
                    field['type'])]
            })
        elif not datastore_helpers.is_valid_field_name(field['id']):
            raise ValidationError({
                'fields': [u'"{0}" is not a valid field name'.format(
                    field['id'])]
            })


def create_indexes(context, data_dict):
    connection = context['connection']
    indexes = datastore_helpers.get_list(data_dict.get('indexes'))
    # primary key is not a real primary key
    # it's just a unique key
    primary_key = datastore_helpers.get_list(data_dict.get('primary_key'))

    sql_index_tmpl = u'CREATE {unique} INDEX "{name}" ON "{res_id}"'
    sql_index_string_method = sql_index_tmpl + u' USING {method}({fields})'
    sql_index_string = sql_index_tmpl + u' ({fields})'
    sql_index_strings = []

    fields = _get_fields(context, data_dict)
    field_ids = _pluck('id', fields)
    json_fields = [x['id'] for x in fields if x['type'] == 'nested']

    fts_indexes = _build_fts_indexes(connection,
                                     data_dict,
                                     sql_index_string_method,
                                     fields)
    sql_index_strings = sql_index_strings + fts_indexes

    if indexes is not None:
        _drop_indexes(context, data_dict, False)
    else:
        indexes = []

    if primary_key is not None:
        unique_keys = _get_unique_key(context, data_dict)
        if sorted(unique_keys) != sorted(primary_key):
            _drop_indexes(context, data_dict, True)
            indexes.append(primary_key)

    for index in indexes:
        if not index:
            continue

        index_fields = datastore_helpers.get_list(index)
        for field in index_fields:
            if field not in field_ids:
                raise ValidationError({
                    'index': [
                        u'The field "{0}" is not a valid column name.'.format(
                            index)]
                })
        fields_string = u', '.join(
            ['(("{0}").json::text)'.format(field)
                if field in json_fields else
                '"%s"' % field
                for field in index_fields])
        sql_index_strings.append(sql_index_string.format(
            res_id=data_dict['resource_id'],
            unique='unique' if index == primary_key else '',
            name=_generate_index_name(data_dict['resource_id'], fields_string),
            fields=fields_string))

    sql_index_strings = map(lambda x: x.replace('%', '%%'), sql_index_strings)
    current_indexes = _get_index_names(context['connection'],
                                       data_dict['resource_id'])
    for sql_index_string in sql_index_strings:
        has_index = [c for c in current_indexes
                     if sql_index_string.find(c) != -1]
        if not has_index:
            connection.execute(sql_index_string)


def create_table(context, data_dict):
    '''Creates table, columns and column info (stored as comments).

    :param resource_id: The resource ID (i.e. postgres table name)
    :type resource_id: string
    :param fields: details of each field/column, each with properties:
        id - field/column name
        type - optional, otherwise it is guessed from the first record
        info - some field/column properties, saved as a JSON string in postgres
            as a column comment. e.g. "type_override", "label", "notes"
    :type fields: list of dicts
    :param records: records, of which the first is used when a field type needs
        guessing.
    :type records: list of dicts
    '''

    datastore_fields = [
        {'id': '_id', 'type': 'serial primary key'},
        {'id': '_full_text', 'type': 'tsvector'},
    ]

    # check first row of data for additional fields
    extra_fields = []
    supplied_fields = data_dict.get('fields', [])
    check_fields(context, supplied_fields)
    field_ids = _pluck('id', supplied_fields)
    records = data_dict.get('records')

    fields_errors = []

    for field_id in field_ids:
        # Postgres has a limit of 63 characters for a column name
        if len(field_id) > 63:
            message = 'Column heading "{0}" exceeds limit of 63 '\
                'characters.'.format(field_id)
            fields_errors.append(message)

    if fields_errors:
        raise ValidationError({
            'fields': fields_errors
        })

    # if type is field is not given try and guess or throw an error
    for field in supplied_fields:
        if 'type' not in field:
            if not records or field['id'] not in records[0]:
                raise ValidationError({
                    'fields': [u'"{0}" type not guessable'.format(field['id'])]
                })
            field['type'] = _guess_type(records[0][field['id']])

    # Check for duplicate fields
    unique_fields = set([f['id'] for f in supplied_fields])
    if not len(unique_fields) == len(supplied_fields):
        raise ValidationError({
            'field': ['Duplicate column names are not supported']
        })

    if records:
        # check record for sanity
        if not isinstance(records[0], dict):
            raise ValidationError({
                'records': ['The first row is not a json object']
            })
        supplied_field_ids = records[0].keys()
        for field_id in supplied_field_ids:
            if field_id not in field_ids:
                extra_fields.append({
                    'id': field_id,
                    'type': _guess_type(records[0][field_id])
                })

    fields = datastore_fields + supplied_fields + extra_fields
    sql_fields = u", ".join([u'{0} {1}'.format(
        identifier(f['id']), f['type']) for f in fields])

    sql_string = u'CREATE TABLE {0} ({1});'.format(
        identifier(data_dict['resource_id']),
        sql_fields
    )

    info_sql = []
    for f in supplied_fields:
        info = f.get(u'info')
        if isinstance(info, dict):
            info_sql.append(u'COMMENT ON COLUMN {0}.{1} is {2}'.format(
                identifier(data_dict['resource_id']),
                identifier(f['id']),
                literal_string(
                    json.dumps(info, ensure_ascii=False))))

    context['connection'].execute(
        (sql_string + u';'.join(info_sql)).replace(u'%', u'%%'))


def alter_table(context, data_dict):
    '''Adds new columns and updates column info (stored as comments).

    :param resource_id: The resource ID (i.e. postgres table name)
    :type resource_id: string
    :param fields: details of each field/column, each with properties:
        id - field/column name
        type - optional, otherwise it is guessed from the first record
        info - some field/column properties, saved as a JSON string in postgres
            as a column comment. e.g. "type_override", "label", "notes"
    :type fields: list of dicts
    :param records: records, of which the first is used when a field type needs
        guessing.
    :type records: list of dicts
    '''
    supplied_fields = data_dict.get('fields', [])
    current_fields = _get_fields(context, data_dict)
    if not supplied_fields:
        supplied_fields = current_fields
    check_fields(context, supplied_fields)
    field_ids = _pluck('id', supplied_fields)
    records = data_dict.get('records')
    new_fields = []

    for num, field in enumerate(supplied_fields):
        # check to see if field definition is the same or and
        # extension of current fields
        if num < len(current_fields):
            if field['id'] != current_fields[num]['id']:
                raise ValidationError({
                    'fields': [(u'Supplied field "{0}" not '
                                u'present or in wrong order').format(
                        field['id'])]
                })
            # no need to check type as field already defined.
            continue

        if 'type' not in field:
            if not records or field['id'] not in records[0]:
                raise ValidationError({
                    'fields': [u'"{0}" type not guessable'.format(field['id'])]
                })
            field['type'] = _guess_type(records[0][field['id']])
        new_fields.append(field)

    if records:
        # check record for sanity as they have not been
        # checked during validation
        if not isinstance(records, list):
            raise ValidationError({
                'records': ['Records has to be a list of dicts']
            })
        if not isinstance(records[0], dict):
            raise ValidationError({
                'records': ['The first row is not a json object']
            })
        supplied_field_ids = records[0].keys()
        for field_id in supplied_field_ids:
            if field_id not in field_ids:
                new_fields.append({
                    'id': field_id,
                    'type': _guess_type(records[0][field_id])
                })

    alter_sql = []
    for f in new_fields:
        alter_sql.append(u'ALTER TABLE {0} ADD {1} {2};'.format(
            identifier(data_dict['resource_id']),
            identifier(f['id']),
            f['type']))

    for f in supplied_fields:
        if u'info' in f:
            info = f.get(u'info')
            if isinstance(info, dict):
                info_sql = literal_string(
                    json.dumps(info, ensure_ascii=False))
            else:
                info_sql = 'NULL'
            alter_sql.append(u'COMMENT ON COLUMN {0}.{1} is {2}'.format(
                identifier(data_dict['resource_id']),
                identifier(f['id']),
                info_sql))

    if alter_sql:
        context['connection'].execute(
            u';'.join(alter_sql).replace(u'%', u'%%'))


def insert_data(context, data_dict):
    """

    :raises InvalidDataError: if there is an invalid value in the given data

    """
    data_dict['method'] = _INSERT
    result = upsert_data(context, data_dict)
    return result


def upsert_data(context, data_dict):
    '''insert all data from records'''
    if not data_dict.get('records'):
        return

    method = data_dict.get('method', _UPSERT)

    fields = _get_fields(context, data_dict)
    field_names = _pluck('id', fields)
    records = data_dict['records']
    sql_columns = ", ".join(
        identifier(name) for name in field_names)

    if method == _INSERT:
        rows = []
        for num, record in enumerate(records):
            _validate_record(record, num, field_names)

            row = []
            for field in fields:
                value = record.get(field['id'])
                if value and field['type'].lower() == 'nested':
                    # a tuple with an empty second value
                    value = (json.dumps(value), '')
                row.append(value)
            rows.append(row)

        sql_string = u'''INSERT INTO {res_id} ({columns})
            VALUES ({values});'''.format(
            res_id=identifier(data_dict['resource_id']),
            columns=sql_columns.replace('%', '%%'),
            values=', '.join(['%s' for field in field_names])
        )

        try:
            context['connection'].execute(sql_string, rows)
        except sqlalchemy.exc.DataError:
            raise InvalidDataError(
                toolkit._("The data was invalid (for example: a numeric value "
                          "is out of range or was inserted into a text field)."
                          ))
        except sqlalchemy.exc.DatabaseError as err:
            raise ValidationError(
                {u'records': [_programming_error_summary(err)]})

    elif method in [_UPDATE, _UPSERT]:
        unique_keys = _get_unique_key(context, data_dict)
        if len(unique_keys) < 1:
            raise ValidationError({
                'table': [u'table does not have a unique key defined']
            })

        for num, record in enumerate(records):
            # all key columns have to be defined
            missing_fields = [field for field in unique_keys
                              if field not in record]
            if missing_fields:
                raise ValidationError({
                    'key': [u'''fields "{fields}" are missing
                        but needed as key'''.format(
                            fields=', '.join(missing_fields))]
                })

            for field in fields:
                value = record.get(field['id'])
                if value is not None and field['type'].lower() == 'nested':
                    # a tuple with an empty second value
                    record[field['id']] = (json.dumps(value), '')

            non_existing_filed_names = [field for field in record
                                        if field not in field_names]
            if non_existing_filed_names:
                raise ValidationError({
                    'fields': [u'fields "{0}" do not exist'.format(
                        ', '.join(non_existing_filed_names))]
                })

            unique_values = [record[key] for key in unique_keys]

            used_fields = [field for field in fields
                           if field['id'] in record]

            used_field_names = _pluck('id', used_fields)

            used_values = [record[field] for field in used_field_names]

            if method == _UPDATE:
                sql_string = u'''
                    UPDATE "{res_id}"
                    SET ({columns}, "_full_text") = ({values}, NULL)
                    WHERE ({primary_key}) = ({primary_value});
                '''.format(
                    res_id=data_dict['resource_id'],
                    columns=u', '.join(
                        [identifier(field)
                         for field in used_field_names]).replace('%', '%%'),
                    values=u', '.join(
                        ['%s' for _ in used_field_names]),
                    primary_key=u','.join(
                        [u'"{0}"'.format(part) for part in unique_keys]),
                    primary_value=u','.join(["%s"] * len(unique_keys))
                )
                try:
                    results = context['connection'].execute(
                        sql_string, used_values + unique_values)
                except sqlalchemy.exc.DatabaseError as err:
                    raise ValidationError({
                        u'records': [_programming_error_summary(err)],
                        u'_records_row': num})

                # validate that exactly one row has been updated
                if results.rowcount != 1:
                    raise ValidationError({
                        'key': [u'key "{0}" not found'.format(unique_values)]
                    })

            elif method == _UPSERT:
                sql_string = u'''
                    UPDATE "{res_id}"
                    SET ({columns}, "_full_text") = ({values}, NULL)
                    WHERE ({primary_key}) = ({primary_value});
                    INSERT INTO "{res_id}" ({columns})
                           SELECT {values}
                           WHERE NOT EXISTS (SELECT 1 FROM "{res_id}"
                                    WHERE ({primary_key}) = ({primary_value}));
                '''.format(
                    res_id=data_dict['resource_id'],
                    columns=u', '.join([u'"{0}"'.format(field)
                                        for field in used_field_names]),
                    values=u', '.join(['%s::nested'
                                       if field['type'] == 'nested' else '%s'
                                       for field in used_fields]),
                    primary_key=u','.join([u'"{0}"'.format(part)
                                           for part in unique_keys]),
                    primary_value=u','.join(["%s"] * len(unique_keys))
                )
                try:
                    context['connection'].execute(
                        sql_string,
                        (used_values + unique_values) * 2)
                except sqlalchemy.exc.DatabaseError as err:
                    raise ValidationError({
                        u'records': [_programming_error_summary(err)],
                        u'_records_row': num})


def validate(context, data_dict):
    fields_types = _get_fields_types(context, data_dict)
    data_dict_copy = copy.deepcopy(data_dict)

    # TODO: Convert all attributes that can be a comma-separated string to
    # lists
    if 'fields' in data_dict_copy:
        fields = datastore_helpers.get_list(data_dict_copy['fields'])
        data_dict_copy['fields'] = fields
    if 'sort' in data_dict_copy:
        fields = datastore_helpers.get_list(data_dict_copy['sort'], False)
        data_dict_copy['sort'] = fields

    for plugin in plugins.PluginImplementations(interfaces.IDatastore):
        data_dict_copy = plugin.datastore_validate(context,
                                                   data_dict_copy,
                                                   fields_types)

    # Remove default elements in data_dict
    data_dict_copy.pop('connection_url', None)
    data_dict_copy.pop('resource_id', None)

    data_dict_copy.pop('id', None)
    data_dict_copy.pop('include_total', None)
    data_dict_copy.pop('records_format', None)

    for key, values in data_dict_copy.iteritems():
        if not values:
            continue
        if isinstance(values, string_types):
            value = values
        elif isinstance(values, (list, tuple)):
            value = values[0]
        elif isinstance(values, dict):
            value = values.keys()[0]
        else:
            value = values

        raise ValidationError({
            key: [u'invalid value "{0}"'.format(value)]
        })

    return True


def search_data(context, data_dict):
    validate(context, data_dict)
    fields_types = _get_fields_types(context, data_dict)

    query_dict = {
        'select': [],
        'sort': [],
        'where': []
    }

    for plugin in p.PluginImplementations(interfaces.IDatastore):
        query_dict = plugin.datastore_search(context, data_dict,
                                             fields_types, query_dict)

    where_clause, where_values = _where(query_dict['where'])

    # FIXME: Remove duplicates on select columns
    select_columns = ', '.join(query_dict['select']).replace('%', '%%')
    ts_query = query_dict['ts_query'].replace('%', '%%')
    resource_id = data_dict['resource_id'].replace('%', '%%')
    sort = query_dict['sort']
    limit = query_dict['limit']
    offset = query_dict['offset']

    if query_dict.get('distinct'):
        distinct = 'DISTINCT'
    else:
        distinct = ''

    if sort:
        sort_clause = 'ORDER BY %s' % (', '.join(sort)).replace('%', '%%')
    else:
        sort_clause = ''

    records_format = data_dict['records_format']
    if records_format == u'objects':
        sql_fmt = u'''
            SELECT array_to_json(array_agg(j))::text FROM (
                SELECT {distinct} {select}
                FROM "{resource}" {ts_query}
                {where} {sort} LIMIT {limit} OFFSET {offset}
            ) AS j'''
    elif records_format == u'lists':
        select_columns = u" || ',' || ".join(
            s for s in query_dict['select']
        ).replace('%', '%%')
        sql_fmt = u'''
            SELECT '[' || array_to_string(array_agg(j.v), ',') || ']' FROM (
                SELECT '[' || {select} || ']' v
                FROM (
                    SELECT {distinct} * FROM "{resource}" {ts_query}
                    {where} {sort} LIMIT {limit} OFFSET {offset}) as z
            ) AS j'''
    elif records_format == u'csv':
        sql_fmt = u'''
            COPY (
                SELECT {distinct} {select}
                FROM "{resource}" {ts_query}
                {where} {sort} LIMIT {limit} OFFSET {offset}
            ) TO STDOUT csv DELIMITER ',' '''
    elif records_format == u'tsv':
        sql_fmt = u'''
            COPY (
                SELECT {distinct} {select}
                FROM "{resource}" {ts_query}
                {where} {sort} LIMIT {limit} OFFSET {offset}
            ) TO STDOUT csv DELIMITER '\t' '''

    sql_string = sql_fmt.format(
        distinct=distinct,
        select=select_columns,
        resource=resource_id,
        ts_query=ts_query,
        where=where_clause,
        sort=sort_clause,
        limit=limit,
        offset=offset)
    if records_format == u'csv' or records_format == u'tsv':
        buf = StringIO()
        _execute_single_statement_copy_to(
            context, sql_string, where_values, buf)
        records = buf.getvalue()
    else:
        v = list(_execute_single_statement(
            context, sql_string, where_values))[0][0]
        if v is None:
            records = []
        else:
            records = LazyJSONObject(v)
    data_dict['records'] = records

    field_info = _get_field_info(
        context['connection'], data_dict['resource_id'])
    result_fields = []
    for field_id, field_type in fields_types.iteritems():
        f = {u'id': field_id, u'type': field_type}
        if field_id in field_info:
            f['info'] = field_info[f['id']]
        result_fields.append(f)
    data_dict['fields'] = result_fields
    _unrename_json_field(data_dict)

    _insert_links(data_dict, limit, offset)

    if data_dict.get('include_total', True):
        count_sql_string = u'''SELECT {distinct} count(*)
            FROM "{resource}" {ts_query} {where};'''.format(
            distinct=distinct,
            resource=resource_id,
            ts_query=ts_query,
            where=where_clause)
        count_result = _execute_single_statement(
            context, count_sql_string, where_values)
        data_dict['total'] = count_result.fetchall()[0][0]

    return data_dict


def _execute_single_statement_copy_to(context, sql_string, where_values, buf):
    if not datastore_helpers.is_single_statement(sql_string):
        raise ValidationError({
            'query': ['Query is not a single statement.']
        })

    cursor = context['connection'].connection.cursor()
    cursor.copy_expert(cursor.mogrify(sql_string, where_values), buf)
    cursor.close()


def format_results(context, results, data_dict):
    result_fields = []
    for field in results.cursor.description:
        result_fields.append({
            'id': field[0].decode('utf-8'),
            'type': _get_type(context, field[1])
        })

    records = []
    for row in results:
        converted_row = {}
        for field in result_fields:
            converted_row[field['id']] = convert(row[field['id']],
                                                 field['type'])
        records.append(converted_row)
    data_dict['records'] = records
    data_dict['fields'] = result_fields

    return _unrename_json_field(data_dict)


def delete_data(context, data_dict):
    validate(context, data_dict)
    fields_types = _get_fields_types(context, data_dict)

    query_dict = {
        'where': []
    }

    for plugin in plugins.PluginImplementations(interfaces.IDatastore):
        query_dict = plugin.datastore_delete(context, data_dict,
                                             fields_types, query_dict)

    where_clause, where_values = _where(query_dict['where'])
    sql_string = u'DELETE FROM "{0}" {1}'.format(
        data_dict['resource_id'],
        where_clause
    )

    _execute_single_statement(context, sql_string, where_values)


def _create_triggers(connection, resource_id, triggers):
    u'''
    Delete existing triggers on table then create triggers

    Currently our schema requires "before insert or update"
    triggers run on each row, so we're not reading "when"
    or "for_each" parameters from triggers list.
    '''
    existing = connection.execute(
        u"""SELECT tgname FROM pg_trigger
        WHERE tgrelid = %s::regclass AND tgname LIKE 't___'""",
        resource_id)
    sql_list = (
        [u'DROP TRIGGER {name} ON {table}'.format(
            name=identifier(r[0]),
            table=identifier(resource_id))
         for r in existing] +
        [u'''CREATE TRIGGER {name}
        BEFORE INSERT OR UPDATE ON {table}
        FOR EACH ROW EXECUTE PROCEDURE {function}()'''.format(
            # 1000 triggers per table should be plenty
            name=identifier(u't%03d' % i),
            table=identifier(resource_id),
            function=identifier(t['function']))
         for i, t in enumerate(triggers)])
    try:
        if sql_list:
            connection.execute(u';\n'.join(sql_list))
    except ProgrammingError as pe:
        raise ValidationError({u'triggers': [_programming_error_summary(pe)]})


def _create_fulltext_trigger(connection, resource_id):
    connection.execute(
        u'''CREATE TRIGGER zfulltext
        BEFORE INSERT OR UPDATE ON {table}
        FOR EACH ROW EXECUTE PROCEDURE populate_full_text_trigger()'''.format(
            table=identifier(resource_id)))


def upsert(context, data_dict):
    '''
    This method combines upsert insert and update on the datastore. The method
    that will be used is defined in the mehtod variable.

    Any error results in total failure! For now pass back the actual error.
    Should be transactional.
    '''
    backend = DatastorePostgresqlBackend.get_active_backend()
    engine = backend._get_write_engine()
    context['connection'] = engine.connect()
    timeout = context.get('query_timeout', _TIMEOUT)

    trans = context['connection'].begin()
    try:
        # check if table already existes
        context['connection'].execute(
            u'SET LOCAL statement_timeout TO {0}'.format(timeout))
        upsert_data(context, data_dict)
        trans.commit()
        return _unrename_json_field(data_dict)
    except IntegrityError as e:
        if e.orig.pgcode == _PG_ERR_CODE['unique_violation']:
            raise ValidationError({
                'constraints': ['Cannot insert records or create index because'
                                ' of uniqueness constraint'],
                'info': {
                    'orig': str(e.orig),
                    'pgcode': e.orig.pgcode
                }
            })
        raise
    except DataError as e:
        raise ValidationError({
            'data': e.message,
            'info': {
                'orig': [str(e.orig)]
            }})
    except DBAPIError as e:
        if e.orig.pgcode == _PG_ERR_CODE['query_canceled']:
            raise ValidationError({
                'query': ['Query took too long']
            })
        raise
    except Exception as e:
        trans.rollback()
        raise
    finally:
        context['connection'].close()


def search(context, data_dict):
    backend = DatastorePostgresqlBackend.get_active_backend()
    engine = backend._get_read_engine()
    context['connection'] = engine.connect()
    timeout = context.get('query_timeout', _TIMEOUT)
    _cache_types(context)

    try:
        context['connection'].execute(
            u'SET LOCAL statement_timeout TO {0}'.format(timeout))
        return search_data(context, data_dict)
    except DBAPIError as e:
        if e.orig.pgcode == _PG_ERR_CODE['query_canceled']:
            raise ValidationError({
                'query': ['Search took too long']
            })
        raise ValidationError({
            'query': ['Invalid query'],
            'info': {
                'statement': [e.statement],
                'params': [e.params],
                'orig': [str(e.orig)]
            }
        })
    finally:
        context['connection'].close()


def search_sql(context, data_dict):
    backend = DatastorePostgresqlBackend.get_active_backend()
    engine = backend._get_read_engine()

    context['connection'] = engine.connect()
    timeout = context.get('query_timeout', _TIMEOUT)
    _cache_types(context)

    sql = data_dict['sql'].replace('%', '%%')

    try:

        context['connection'].execute(
            u'SET LOCAL statement_timeout TO {0}'.format(timeout))

        table_names = datastore_helpers.get_table_names_from_sql(context, sql)
        log.debug('Tables involved in input SQL: {0!r}'.format(table_names))

        if any(t.startswith('pg_') for t in table_names):
            raise toolkit.NotAuthorized({
                'permissions': ['Not authorized to access system tables']
            })
        context['check_access'](table_names)
<<<<<<< HEAD

        if data_dict.get('dry_run'):
            return {}
=======
>>>>>>> 24c092c2

        results = context['connection'].execute(sql)

        return format_results(context, results, data_dict)

    except ProgrammingError as e:
        if e.orig.pgcode == _PG_ERR_CODE['permission_denied']:
            raise toolkit.NotAuthorized({
                'permissions': ['Not authorized to read resource.']
            })

        def _remove_explain(msg):
            return (msg.replace('EXPLAIN (VERBOSE, FORMAT JSON) ', '')
                       .replace('EXPLAIN ', ''))

        raise ValidationError({
            'sql': [_remove_explain(str(e.orig))],
            'info': {
                'statement': [_remove_explain(e.statement)],
                'params': [e.params],
            }
        })
    except DBAPIError as e:
        if e.orig.pgcode == _PG_ERR_CODE['query_canceled']:
            raise ValidationError({
                'query': ['Query took too long']
            })
        raise
    finally:
        context['connection'].close()


class DatastorePostgresqlBackend(DatastoreBackend):

    def _get_write_engine(self):
        return _get_engine_from_url(self.write_url)

    def _get_read_engine(self):
        return _get_engine_from_url(self.read_url)

    def _log_or_raise(self, message):
        if self.config.get('debug'):
            log.critical(message)
        else:
            raise DatastoreException(message)

    def _check_urls_and_permissions(self):
        # Make sure that the right permissions are set
        # so that no harmful queries can be made

        if self._same_ckan_and_datastore_db():
            self._log_or_raise(
                'CKAN and DataStore database cannot be the same.')

        if self._same_read_and_write_url():
            self._log_or_raise('The write and read-only database '
                               'connection urls are the same.')

        if not self._read_connection_has_correct_privileges():
            self._log_or_raise('The read-only user has write privileges.')

    def _is_read_only_database(self):
        ''' Returns True if no connection has CREATE privileges on the public
        schema. This is the case if replication is enabled.'''
        for url in [self.ckan_url, self.write_url, self.read_url]:
            connection = _get_engine_from_url(url).connect()
            try:
                sql = u"SELECT has_schema_privilege('public', 'CREATE')"
                is_writable = connection.execute(sql).first()[0]
            finally:
                connection.close()
            if is_writable:
                return False
        return True

    def _same_ckan_and_datastore_db(self):
        '''Returns True if the CKAN and DataStore db are the same'''
        return self._get_db_from_url(self.ckan_url) == self._get_db_from_url(
            self.read_url)

    def _get_db_from_url(self, url):
        db_url = sa_url.make_url(url)
        return db_url.host, db_url.port, db_url.database

    def _same_read_and_write_url(self):
        return self.write_url == self.read_url

    def _read_connection_has_correct_privileges(self):
        ''' Returns True if the right permissions are set for the read
        only user. A table is created by the write user to test the
        read only user.
        '''
        write_connection = self._get_write_engine().connect()
        read_connection_user = sa_url.make_url(self.read_url).username

        drop_foo_sql = u'DROP TABLE IF EXISTS _foo'

        write_connection.execute(drop_foo_sql)

        try:
            write_connection.execute(u'CREATE TEMP TABLE _foo ()')
            for privilege in ['INSERT', 'UPDATE', 'DELETE']:
                privilege_sql = u"SELECT has_table_privilege(%s, '_foo', %s)"
                have_privilege = write_connection.execute(
                    privilege_sql,
                    (read_connection_user, privilege)
                ).first()[0]
                if have_privilege:
                    return False
        finally:
            write_connection.execute(drop_foo_sql)
            write_connection.close()
        return True

    def configure(self, config):
        self.config = config
        # check for ckan.datastore.write_url and ckan.datastore.read_url
        if ('ckan.datastore.write_url' not in config):
            error_msg = 'ckan.datastore.write_url not found in config'
            raise DatastoreException(error_msg)
        if ('ckan.datastore.read_url' not in config):
            error_msg = 'ckan.datastore.read_url not found in config'
            raise DatastoreException(error_msg)

        # Check whether users have disabled datastore_search_sql,
        # resource queries
        self.enable_sql_search = toolkit.asbool(
            self.config.get('ckan.datastore.sqlsearch.enabled', True))
        self.enable_resource_query = self.enable_sql_search and toolkit.asbool(
            self.config.get('ckan.datastore.resource_query.enabled', True))

        # Check whether we are running one of the paster commands which means
        # that we should ignore the following tests.
        args = sys.argv
        if args[0].split('/')[-1] == 'paster' and 'datastore' in args[1:]:
            log.warn('Omitting permission checks because you are '
                     'running paster commands.')
            return

        self.ckan_url = self.config['sqlalchemy.url']
        self.write_url = self.config['ckan.datastore.write_url']
        self.read_url = self.config['ckan.datastore.read_url']

        self.read_engine = self._get_read_engine()
        if not model.engine_is_pg(self.read_engine):
            log.warn('We detected that you do not use a PostgreSQL '
                     'database. The DataStore will NOT work and DataStore '
                     'tests will be skipped.')
            return

        if self._is_read_only_database():
            log.warn('We detected that CKAN is running on a read '
                     'only database. Permission checks and the creation '
                     'of _table_metadata are skipped.')
        else:
            self._check_urls_and_permissions()

    def datastore_delete(self, context, data_dict, fields_types, query_dict):
        query_dict['where'] += _where_clauses(data_dict, fields_types)
        return query_dict

    def datastore_search(self, context, data_dict, fields_types, query_dict):

        fields = data_dict.get('fields')

        if fields:
            field_ids = datastore_helpers.get_list(fields)
        else:
            field_ids = fields_types.keys()

        ts_query, rank_column = _textsearch_query(data_dict)
        limit = data_dict.get('limit', 100)
        offset = data_dict.get('offset', 0)

        sort = _sort(data_dict, fields_types)
        where = _where_clauses(data_dict, fields_types)

        select_cols = []
        records_format = data_dict.get(u'records_format')
        json_values = records_format in (u'objects', u'lists')
        for field_id in field_ids:
            fmt = u'to_json({0})' if records_format == u'lists' else u'{0}'
            typ = fields_types.get(field_id)
            if typ == u'nested':
                fmt = u'({0}).json'
            elif typ == u'timestamp':
                fmt = u"to_char({0}, 'YYYY-MM-DD\"T\"HH24:MI:SS')"
                if json_values:
                    fmt = u"to_json({0})".format(fmt)
            elif typ.startswith(u'_') or typ.endswith(u'[]'):
                fmt = u'array_to_json({0})'
            if records_format == u'objects':
                fmt += u' as {0}'
            select_cols.append(fmt.format(
                identifier(field_id)))
        if rank_column:
            select_cols.append(rank_column)

        query_dict['distinct'] = data_dict.get('distinct', False)
        query_dict['select'] += select_cols
        query_dict['ts_query'] = ts_query
        query_dict['sort'] += sort
        query_dict['where'] += where
        query_dict['limit'] = limit
        query_dict['offset'] = offset

        return query_dict

    def delete(self, context, data_dict):
        engine = self._get_write_engine()
        context['connection'] = engine.connect()
        _cache_types(context)

        trans = context['connection'].begin()
        try:
            if 'filters' not in data_dict:
                context['connection'].execute(
                    u'DROP TABLE IF EXISTS {0} CASCADE;'
                    .format(identifier(data_dict['resource_id'])))
            else:
                delete_data(context, data_dict)

            trans.commit()
            return _unrename_json_field(data_dict)
        except Exception:
            trans.rollback()
            raise
        finally:
            context['connection'].close()

    def create_table_as(self, resource_id, query):
        # query has been checked for correctness before this call
        sql = u'''
            DROP TABLE IF EXISTS {resource_id};
            '''.format(resource_id=identifier(resource_id))
        _write_engine_execute(sql)
        sql = u'''
            CREATE TABLE {resource_id} AS {query};
            '''.format(resource_id=identifier(resource_id), query=query)
        _write_engine_execute(sql)

    def create(self, context, data_dict):
        '''
        The first row will be used to guess types not in the fields and the
        guessed types will be added to the headers permanently.
        Consecutive rows have to conform to the field definitions.
        rows can be empty so that you can just set the fields.
        fields are optional but needed if you want to do type hinting or
        add extra information for certain columns or to explicitly
        define ordering.
        eg: [{"id": "dob", "type": "timestamp"},
             {"id": "name", "type": "text"}]
        A header items values can not be changed after it has been defined
        nor can the ordering of them be changed. They can be extended though.
        Any error results in total failure! For now pass back the actual error.
        Should be transactional.
        :raises InvalidDataError: if there is an invalid value in the given
                                  data
        '''
        engine = get_write_engine()
        context['connection'] = engine.connect()
        timeout = context.get('query_timeout', _TIMEOUT)
        _cache_types(context)

        _rename_json_field(data_dict)

        trans = context['connection'].begin()
        try:
            # check if table already existes
            context['connection'].execute(
                u'SET LOCAL statement_timeout TO {0}'.format(timeout))
            result = context['connection'].execute(
                u'SELECT * FROM pg_tables WHERE tablename = %s',
                data_dict['resource_id']
            ).fetchone()
            if not result:
                create_table(context, data_dict)
                _create_fulltext_trigger(
                    context['connection'],
                    data_dict['resource_id'])
            else:
                alter_table(context, data_dict)
            if 'triggers' in data_dict:
                _create_triggers(
                    context['connection'],
                    data_dict['resource_id'],
                    data_dict['triggers'])
            insert_data(context, data_dict)
            create_indexes(context, data_dict)
            create_alias(context, data_dict)
            trans.commit()
            return _unrename_json_field(data_dict)
        except IntegrityError as e:
            if e.orig.pgcode == _PG_ERR_CODE['unique_violation']:
                raise ValidationError({
                    'constraints': ['Cannot insert records or create index'
                                    'because of uniqueness constraint'],
                    'info': {
                        'orig': str(e.orig),
                        'pgcode': e.orig.pgcode
                    }
                })
            raise
        except DataError as e:
            raise ValidationError({
                'data': e.message,
                'info': {
                    'orig': [str(e.orig)]
                }})
        except DBAPIError as e:
            if e.orig.pgcode == _PG_ERR_CODE['query_canceled']:
                raise ValidationError({
                    'query': ['Query took too long']
                })
            raise
        except Exception as e:
            trans.rollback()
            raise
        finally:
            context['connection'].close()

    def upsert(self, context, data_dict):
        data_dict['connection_url'] = self.write_url
        return upsert(context, data_dict)

    def search(self, context, data_dict):
        data_dict['connection_url'] = self.write_url
        return search(context, data_dict)

    def search_sql(self, context, data_dict):
        sql = toolkit.get_or_bust(data_dict, 'sql')
        data_dict['connection_url'] = self.read_url

        if not is_single_statement(sql):
            raise toolkit.ValidationError({
                'query': ['Query is not a single statement.']
            })
        return search_sql(context, data_dict)

    def resource_exists(self, id):
        resources_sql = sqlalchemy.text(
            u'''SELECT 1 FROM "_table_metadata"
            WHERE name = :id AND alias_of IS NULL''')
        results = self._get_read_engine().execute(resources_sql, id=id)
        res_exists = results.rowcount > 0
        return res_exists

    def resource_id_from_alias(self, alias):
        real_id = None
        resources_sql = sqlalchemy.text(u'''SELECT alias_of FROM "_table_metadata"
                                        WHERE name = :id''')
        results = self._get_read_engine().execute(resources_sql, id=alias)

        res_exists = results.rowcount > 0
        if res_exists:
            real_id = results.fetchone()[0]
        return res_exists, real_id

    # def resource_info(self, id):
    #     pass

    def resource_fields(self, id):
        def _type_lookup(t):
            if t in ['numeric', 'integer']:
                return 'number'
            if t.startswith('timestamp'):
                return "date"
            return "text"

        info = {'schema': {}, 'meta': {}}

        schema_results = None
        meta_results = None
        try:
            schema_sql = sqlalchemy.text(u'''
                SELECT column_name, data_type
                FROM INFORMATION_SCHEMA.COLUMNS
                WHERE table_name = :resource_id;
            ''')
            schema_results = self._get_read_engine().execute(
                schema_sql, resource_id=id)
            for row in schema_results.fetchall():
                k = row[0]
                v = row[1]
                if k.startswith('_'):  # Skip internal rows
                    continue
                info['schema'][k] = _type_lookup(v)

            # We need to make sure the resource_id is a valid resource_id
            # before we use it like this, we have done that above.
            meta_sql = sqlalchemy.text(u'''
                SELECT count(_id) FROM "{0}";
            '''.format(id))
            meta_results = self._get_read_engine().execute(
                meta_sql, resource_id=id)
            info['meta']['count'] = meta_results.fetchone()[0]
        finally:
            if schema_results:
                schema_results.close()
            if meta_results:
                meta_results.close()
        return info

    def get_all_ids(self):
        resources_sql = sqlalchemy.text(
            u'''SELECT name FROM "_table_metadata"
            WHERE alias_of IS NULL''')
        query = self._get_read_engine().execute(resources_sql)
        return [q[0] for q in query.fetchall()]

    def create_function(self, *args, **kwargs):
        return create_function(*args, **kwargs)

    def drop_function(self, *args, **kwargs):
        return drop_function(*args, **kwargs)

    def before_fork(self):
        # Called by DatastorePlugin.before_fork. Dispose SQLAlchemy engines
        # to avoid sharing them between parent and child processes.
        _dispose_engines()


def create_function(name, arguments, rettype, definition, or_replace):
    sql = u'''
        CREATE {or_replace} FUNCTION
            {name}({args}) RETURNS {rettype} AS {definition}
            LANGUAGE plpgsql;'''.format(
        or_replace=u'OR REPLACE' if or_replace else u'',
        name=identifier(name),
        args=u', '.join(
            u'{argname} {argtype}'.format(
                argname=identifier(a['argname']),
                argtype=identifier(a['argtype']))
            for a in arguments),
        rettype=identifier(rettype),
        definition=literal_string(definition))

    try:
        _write_engine_execute(sql)
    except ProgrammingError as pe:
        already_exists = (
          u'function "{}" already exists with same argument types'.format(name)
          in pe.args[0])
        key = u'name' if already_exists else u'definition'
        raise ValidationError({key: [_programming_error_summary(pe)]})


def drop_function(name, if_exists):
    sql = u'''
        DROP FUNCTION {if_exists} {name}();
        '''.format(
        if_exists=u'IF EXISTS' if if_exists else u'',
        name=identifier(name))

    try:
        _write_engine_execute(sql)
    except ProgrammingError as pe:
        raise ValidationError({u'name': [_programming_error_summary(pe)]})


def _write_engine_execute(sql):
    connection = get_write_engine().connect()
    # No special meaning for '%' in sql parameter:
    connection = connection.execution_options(no_parameters=True)
    trans = connection.begin()
    try:
        connection.execute(sql)
        trans.commit()
    except Exception:
        trans.rollback()
        raise
    finally:
        connection.close()


def _programming_error_summary(pe):
    u'''
    return the text description of a sqlalchemy DatabaseError
    without the actual SQL included, for raising as a
    ValidationError to send back to API users
    '''
    # first line only, after the '(ProgrammingError)' text
    message = pe.args[0].split('\n')[0].decode('utf8')
    return message.split(u') ', 1)[-1]<|MERGE_RESOLUTION|>--- conflicted
+++ resolved
@@ -1495,12 +1495,9 @@
                 'permissions': ['Not authorized to access system tables']
             })
         context['check_access'](table_names)
-<<<<<<< HEAD
 
         if data_dict.get('dry_run'):
             return {}
-=======
->>>>>>> 24c092c2
 
         results = context['connection'].execute(sql)
 
