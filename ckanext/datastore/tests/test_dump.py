--- conflicted
+++ resolved
@@ -428,36 +428,38 @@
         )
         assert_equals(content, expected_content)
 
-<<<<<<< HEAD
     @helpers.change_config('ckan.datastore.search.rows_max', '1')
     def test_dump_with_low_rows_max(self):
-=======
-    @mock.patch('ckanext.datastore.controller.PAGINATE_BY', 5)
-    def test_dump_pagination(self):
->>>>>>> 1e2623c4
-        resource = factories.Resource()
-        data = {
-            'resource_id': resource['id'],
-            'force': True,
-<<<<<<< HEAD
+        resource = factories.Resource()
+        data = {
+            'resource_id': resource['id'],
+            'force': True,
             'records': [
                 {u'book': 'annakarenina'},
                 {u'book': 'warandpeace'},
             ],
-=======
-            'records': [{u'record': str(num)} for num in range(12)],
->>>>>>> 1e2623c4
         }
         helpers.call_action('datastore_create', **data)
 
         app = self._get_test_app()
         response = app.get('/datastore/dump/{0}'.format(str(resource['id'])))
-<<<<<<< HEAD
         assert_equals('_id,book\r\n'
                       '1,annakarenina\n',
                       response.body)
         assert response.headers['X-Records-Truncated'] == 'true'
-=======
+
+    @mock.patch('ckanext.datastore.controller.PAGINATE_BY', 5)
+    def test_dump_pagination(self):
+        resource = factories.Resource()
+        data = {
+            'resource_id': resource['id'],
+            'force': True,
+            'records': [{u'record': str(num)} for num in range(12)],
+        }
+        helpers.call_action('datastore_create', **data)
+
+        app = self._get_test_app()
+        response = app.get('/datastore/dump/{0}'.format(str(resource['id'])))
         assert_equals(
             '_id,record\r\n'
             '1,0\n2,1\n3,2\n4,3\n5,4\n6,5\n7,6\n8,7\n9,8\n10,9\n'
@@ -500,5 +502,4 @@
             '{"type":"int4","id":"record"}],\n'
             '  "records": [\n    [1,0],\n    [2,1],\n    [3,2],\n    [4,3],\n'
             '    [5,4],\n    [6,5]\n]}\n',
-            response.body)
->>>>>>> 1e2623c4
+            response.body)