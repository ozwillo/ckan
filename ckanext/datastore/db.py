# encoding: utf-8

import copy
import datetime
import distutils.version
import hashlib
import json
import logging
import os
import pprint
import urllib
import urllib2
import urlparse
from cStringIO import StringIO

import ckan.lib.cli as cli
import ckan.plugins as p
import ckan.plugins.toolkit as toolkit
from ckan.lib.lazyjson import LazyJSONObject

import ckanext.datastore.helpers as datastore_helpers
import ckanext.datastore.interfaces as interfaces
import psycopg2.extras
import sqlalchemy
from ckan.common import OrderedDict, config
from sqlalchemy.exc import (ProgrammingError, IntegrityError,
                            DBAPIError, DataError)

log = logging.getLogger(__name__)

if not os.environ.get('DATASTORE_LOAD'):
    ValidationError = toolkit.ValidationError
else:
    log.warn("Running datastore without CKAN")

    class ValidationError(Exception):
        def __init__(self, error_dict):
            pprint.pprint(error_dict)

_pg_types = {}
_type_names = set()
_engines = {}

_TIMEOUT = 60000  # milliseconds

# See http://www.postgresql.org/docs/9.2/static/errcodes-appendix.html
_PG_ERR_CODE = {
    'unique_violation': '23505',
    'query_canceled': '57014',
    'undefined_object': '42704',
    'syntax_error': '42601',
    'permission_denied': '42501',
    'duplicate_table': '42P07',
    'duplicate_alias': '42712',
}

_DATE_FORMATS = ['%Y-%m-%d',
                 '%Y-%m-%d %H:%M:%S',
                 '%Y-%m-%dT%H:%M:%S',
                 '%Y-%m-%dT%H:%M:%SZ',
                 '%d/%m/%Y',
                 '%m/%d/%Y',
                 '%d-%m-%Y',
                 '%m-%d-%Y']

_INSERT = 'insert'
_UPSERT = 'upsert'
_UPDATE = 'update'


class InvalidDataError(Exception):
    """Exception that's raised if you try to add invalid data to the datastore.

    For example if you have a column with type "numeric" and then you try to
    add a non-numeric value like "foo" to it, this exception should be raised.

    """
    pass


def _pluck(field, arr):
    return [x[field] for x in arr]


def _is_valid_field_name(name):
    '''
    Check that field name is valid:
    * can't start or end with whitespace characters
    * can't start with underscore
    * can't contain double quote (")
    * can't be empty
    '''
    return (name and name == name.strip()
            and not name.startswith('_')
            and '"' not in name)


def _is_valid_table_name(name):
    if '%' in name:
        return False
    return _is_valid_field_name(name)


def get_read_engine():
    return _get_engine_from_url(config['ckan.datastore.read_url'])


def get_write_engine():
    return _get_engine_from_url(config['ckan.datastore.write_url'])


def _get_engine_from_url(connection_url):
    '''Get either read or write engine.'''
    engine = _engines.get(connection_url)

    if not engine:
        extras = {'url': connection_url}
        engine = sqlalchemy.engine_from_config(config,
                                               'ckan.datastore.sqlalchemy.',
                                               **extras)
        _engines[connection_url] = engine
    return engine


def _cache_types(context):
    if not _pg_types:
        connection = context['connection']
        results = connection.execute(
            'SELECT oid, typname FROM pg_type;'
        )
        for result in results:
            _pg_types[result[0]] = result[1]
            _type_names.add(result[1])
        if 'nested' not in _type_names:
            native_json = _pg_version_is_at_least(connection, '9.2')

            log.info("Create nested type. Native JSON: {0!r}".format(
                native_json))

            engine = get_write_engine()
            with engine.begin() as connection:
                connection.execute(
                    'CREATE TYPE "nested" AS (json {0}, extra text)'.format(
                        'json' if native_json else 'text'))
            _pg_types.clear()

            # redo cache types with json now available.
            return _cache_types(context)

        psycopg2.extras.register_composite('nested',
                                           connection.connection,
                                           True)


def _pg_version_is_at_least(connection, version):
    try:
        v = distutils.version.LooseVersion(version)
        pg_version = connection.execute('select version();').fetchone()
        pg_version_number = pg_version[0].split()[1]
        pv = distutils.version.LooseVersion(pg_version_number)
        return v <= pv
    except ValueError:
        return False


def _is_valid_pg_type(context, type_name):
    if type_name in _type_names:
        return True
    else:
        connection = context['connection']
        try:
            connection.execute('SELECT %s::regtype', type_name)
        except ProgrammingError, e:
            if e.orig.pgcode in [_PG_ERR_CODE['undefined_object'],
                                 _PG_ERR_CODE['syntax_error']]:
                return False
            raise
        else:
            return True


def _get_type(context, oid):
    _cache_types(context)
    return _pg_types[oid]


def _rename_json_field(data_dict):
    '''Rename json type to a corresponding type for the datastore since
    pre 9.2 postgres versions do not support native json'''
    return _rename_field(data_dict, 'json', 'nested')


def _unrename_json_field(data_dict):
    return _rename_field(data_dict, 'nested', 'json')


def _rename_field(data_dict, term, replace):
    fields = data_dict.get('fields', [])
    for i, field in enumerate(fields):
        if 'type' in field and field['type'] == term:
            data_dict['fields'][i]['type'] = replace
    return data_dict


def _guess_type(field):
    '''Simple guess type of field, only allowed are
    integer, numeric and text'''
    data_types = set([int, float])
    if isinstance(field, (dict, list)):
        return 'nested'
    if isinstance(field, int):
        return 'int'
    if isinstance(field, float):
        return 'float'
    for data_type in list(data_types):
        try:
            data_type(field)
        except (TypeError, ValueError):
            data_types.discard(data_type)
            if not data_types:
                break
    if int in data_types:
        return 'integer'
    elif float in data_types:
        return 'numeric'

    # try iso dates
    for format in _DATE_FORMATS:
        try:
            datetime.datetime.strptime(field, format)
            return 'timestamp'
        except (ValueError, TypeError):
            continue
    return 'text'


def _get_field_info(connection, resource_id):
    u'''return a dictionary mapping column names to their info data,
    when present'''
    qtext = sqlalchemy.text(u'''
        select pa.attname as name, pd.description as info
        from pg_class pc, pg_attribute pa, pg_description pd
        where pa.attrelid = pc.oid and pd.objoid = pc.oid
            and pd.objsubid = pa.attnum and pc.relname = :res_id
            and pa.attnum > 0
    ''')
    try:
        return dict(
            (n, json.loads(v)) for (n, v) in
            connection.execute(qtext, res_id=resource_id).fetchall())
    except ValueError:  # don't die on non-json comments
        return {}


def _get_fields(context, data_dict):
    fields = []
    all_fields = context['connection'].execute(
        u'SELECT * FROM "{0}" LIMIT 1'.format(data_dict['resource_id'])
    )
    for field in all_fields.cursor.description:
        if not field[0].startswith('_'):
            fields.append({
                'id': field[0].decode('utf-8'),
                'type': _get_type(context, field[1])
            })
    return fields


def _get_fields_types(context, data_dict):
    all_fields = _get_fields(context, data_dict)
    all_fields.insert(0, {'id': '_id', 'type': 'int'})
    field_types = OrderedDict([(f['id'], f['type']) for f in all_fields])
    return field_types


def json_get_values(obj, current_list=None):
    if current_list is None:
        current_list = []
    if isinstance(obj, list) or isinstance(obj, tuple):
        for item in obj:
            json_get_values(item, current_list)
    elif isinstance(obj, dict):
        json_get_values(obj.items(), current_list)
    elif obj:
        current_list.append(unicode(obj))
    return current_list


def check_fields(context, fields):
    '''Check if field types are valid.'''
    for field in fields:
        if field.get('type') and not _is_valid_pg_type(context, field['type']):
            raise ValidationError({
                'fields': [u'"{0}" is not a valid field type'.format(
                    field['type'])]
            })
        elif not _is_valid_field_name(field['id']):
            raise ValidationError({
                'fields': [u'"{0}" is not a valid field name'.format(
                    field['id'])]
            })


def convert(data, type_name):
    if data is None:
        return None
    if type_name == 'nested':
        return json.loads(data[0])
    # array type
    if type_name.startswith('_'):
        sub_type = type_name[1:]
        return [convert(item, sub_type) for item in data]
    if type_name == 'tsvector':
        return unicode(data, 'utf-8')
    if isinstance(data, datetime.datetime):
        return data.isoformat()
    if isinstance(data, (int, float)):
        return data
    return unicode(data)


def create_table(context, data_dict):
    '''Create table from combination of fields and first row of data.'''

    datastore_fields = [
        {'id': '_id', 'type': 'serial primary key'},
        {'id': '_full_text', 'type': 'tsvector'},
    ]

    # check first row of data for additional fields
    extra_fields = []
    supplied_fields = data_dict.get('fields', [])
    check_fields(context, supplied_fields)
    field_ids = _pluck('id', supplied_fields)
    records = data_dict.get('records')

    # if type is field is not given try and guess or throw an error
    for field in supplied_fields:
        if 'type' not in field:
            if not records or field['id'] not in records[0]:
                raise ValidationError({
                    'fields': [u'"{0}" type not guessable'.format(field['id'])]
                })
            field['type'] = _guess_type(records[0][field['id']])

    # Check for duplicate fields
    unique_fields = set([f['id'] for f in supplied_fields])
    if not len(unique_fields) == len(supplied_fields):
        raise ValidationError({
            'field': ['Duplicate column names are not supported']
        })

    if records:
        # check record for sanity
        if not isinstance(records[0], dict):
            raise ValidationError({
                'records': ['The first row is not a json object']
            })
        supplied_field_ids = records[0].keys()
        for field_id in supplied_field_ids:
            if field_id not in field_ids:
                extra_fields.append({
                    'id': field_id,
                    'type': _guess_type(records[0][field_id])
                })

    fields = datastore_fields + supplied_fields + extra_fields
    sql_fields = u", ".join([u'{0} {1}'.format(
        datastore_helpers.identifier(f['id']), f['type']) for f in fields])

    sql_string = u'CREATE TABLE {0} ({1});'.format(
        datastore_helpers.identifier(data_dict['resource_id']),
        sql_fields
    )

    info_sql = []
    for f in supplied_fields:
        info = f.get(u'info')
        if isinstance(info, dict):
            info_sql.append(u'COMMENT ON COLUMN {0}.{1} is {2}'.format(
                datastore_helpers.identifier(data_dict['resource_id']),
                datastore_helpers.identifier(f['id']),
                datastore_helpers.literal_string(
                    json.dumps(info, ensure_ascii=False))))

    context['connection'].execute(
        (sql_string + u';'.join(info_sql)).replace(u'%', u'%%'))


def _get_aliases(context, data_dict):
    '''Get a list of aliases for a resource.'''
    res_id = data_dict['resource_id']
    alias_sql = sqlalchemy.text(
        u'SELECT name FROM "_table_metadata" WHERE alias_of = :id')
    results = context['connection'].execute(alias_sql, id=res_id).fetchall()
    return [x[0] for x in results]


def _get_resources(context, alias):
    '''Get a list of resources for an alias. There could be more than one alias
    in a resource_dict.'''
    alias_sql = sqlalchemy.text(
        u'''SELECT alias_of FROM "_table_metadata"
        WHERE name = :alias AND alias_of IS NOT NULL''')
    results = context['connection'].execute(alias_sql, alias=alias).fetchall()
    return [x[0] for x in results]


def create_alias(context, data_dict):
    aliases = datastore_helpers.get_list(data_dict.get('aliases'))
    if aliases is not None:
        # delete previous aliases
        previous_aliases = _get_aliases(context, data_dict)
        for alias in previous_aliases:
            sql_alias_drop_string = u'DROP VIEW "{0}"'.format(alias)
            context['connection'].execute(sql_alias_drop_string)

        try:
            for alias in aliases:
                sql_alias_string = u'''CREATE VIEW "{alias}"
                    AS SELECT * FROM "{main}"'''.format(
                    alias=alias,
                    main=data_dict['resource_id']
                )

                res_ids = _get_resources(context, alias)
                if res_ids:
                    raise ValidationError({
                        'alias': [(u'The alias "{0}" already exists.').format(
                            alias)]
                    })

                context['connection'].execute(sql_alias_string)
        except DBAPIError, e:
            if e.orig.pgcode in [_PG_ERR_CODE['duplicate_table'],
                                 _PG_ERR_CODE['duplicate_alias']]:
                raise ValidationError({
                    'alias': [u'"{0}" already exists'.format(alias)]
                })


def create_indexes(context, data_dict):
    connection = context['connection']
    indexes = datastore_helpers.get_list(data_dict.get('indexes'))
    # primary key is not a real primary key
    # it's just a unique key
    primary_key = datastore_helpers.get_list(data_dict.get('primary_key'))

    sql_index_tmpl = u'CREATE {unique} INDEX "{name}" ON "{res_id}"'
    sql_index_string_method = sql_index_tmpl + u' USING {method}({fields})'
    sql_index_string = sql_index_tmpl + u' ({fields})'
    sql_index_strings = []

    fields = _get_fields(context, data_dict)
    field_ids = _pluck('id', fields)
    json_fields = [x['id'] for x in fields if x['type'] == 'nested']

    fts_indexes = _build_fts_indexes(connection,
                                     data_dict,
                                     sql_index_string_method,
                                     fields)
    sql_index_strings = sql_index_strings + fts_indexes

    if indexes is not None:
        _drop_indexes(context, data_dict, False)
    else:
        indexes = []

    if primary_key is not None:
        _drop_indexes(context, data_dict, True)
        indexes.append(primary_key)

    for index in indexes:
        if not index:
            continue

        index_fields = datastore_helpers.get_list(index)
        for field in index_fields:
            if field not in field_ids:
                raise ValidationError({
                    'index': [
                        u'The field "{0}" is not a valid column name.'.format(
                            index)]
                })
        fields_string = u', '.join(
            ['(("{0}").json::text)'.format(field)
                if field in json_fields else
                '"%s"' % field
                for field in index_fields])
        sql_index_strings.append(sql_index_string.format(
            res_id=data_dict['resource_id'],
            unique='unique' if index == primary_key else '',
            name=_generate_index_name(data_dict['resource_id'], fields_string),
            fields=fields_string))

    sql_index_strings = map(lambda x: x.replace('%', '%%'), sql_index_strings)
    current_indexes = _get_index_names(context['connection'],
                                       data_dict['resource_id'])
    for sql_index_string in sql_index_strings:
        has_index = [c for c in current_indexes
                     if sql_index_string.find(c) != -1]
        if not has_index:
            connection.execute(sql_index_string)


def _build_fts_indexes(connection, data_dict, sql_index_str_method, fields):
    fts_indexes = []
    resource_id = data_dict['resource_id']
    # FIXME: This is repeated on the plugin.py, we should keep it DRY
    default_fts_lang = config.get('ckan.datastore.default_fts_lang')
    if default_fts_lang is None:
        default_fts_lang = u'english'
    fts_lang = data_dict.get('lang', default_fts_lang)

    # create full-text search indexes
    def to_tsvector(x):
        return u"to_tsvector('{0}', {1})".format(fts_lang, x)

    def cast_as_text(x):
        return u'cast("{0}" AS text)'.format(x)

    full_text_field = {'type': 'tsvector', 'id': '_full_text'}
    for field in [full_text_field] + fields:
        if not datastore_helpers.should_fts_index_field_type(field['type']):
            continue

        field_str = field['id']
        if field['type'] not in ['text', 'tsvector']:
            field_str = cast_as_text(field_str)
        else:
            field_str = u'"{0}"'.format(field_str)
        if field['type'] != 'tsvector':
            field_str = to_tsvector(field_str)
        fts_indexes.append(sql_index_str_method.format(
            res_id=resource_id,
            unique='',
            name=_generate_index_name(resource_id, field_str),
            method=_get_fts_index_method(), fields=field_str))

    return fts_indexes


def _generate_index_name(resource_id, field):
    value = (resource_id + field).encode('utf-8')
    return hashlib.sha1(value).hexdigest()


def _get_fts_index_method():
    method = config.get('ckan.datastore.default_fts_index_method')
    return method or 'gist'


def _get_index_names(connection, resource_id):
    sql = u"""
        SELECT
            i.relname AS index_name
        FROM
            pg_class t,
            pg_class i,
            pg_index idx
        WHERE
            t.oid = idx.indrelid
            AND i.oid = idx.indexrelid
            AND t.relkind = 'r'
            AND t.relname = %s
        """
    results = connection.execute(sql, resource_id).fetchall()
    return [result[0] for result in results]


def _drop_indexes(context, data_dict, unique=False):
    sql_drop_index = u'DROP INDEX "{0}" CASCADE'
    sql_get_index_string = u"""
        SELECT
            i.relname AS index_name
        FROM
            pg_class t,
            pg_class i,
            pg_index idx
        WHERE
            t.oid = idx.indrelid
            AND i.oid = idx.indexrelid
            AND t.relkind = 'r'
            AND idx.indisunique = {unique}
            AND idx.indisprimary = false
            AND t.relname = %s
        """.format(unique='true' if unique else 'false')
    indexes_to_drop = context['connection'].execute(
        sql_get_index_string, data_dict['resource_id']).fetchall()
    for index in indexes_to_drop:
        context['connection'].execute(
            sql_drop_index.format(index[0]).replace('%', '%%'))


def alter_table(context, data_dict):
    '''alter table from combination of fields and first row of data
    return: all fields of the resource table'''
    supplied_fields = data_dict.get('fields', [])
    current_fields = _get_fields(context, data_dict)
    if not supplied_fields:
        supplied_fields = current_fields
    check_fields(context, supplied_fields)
    field_ids = _pluck('id', supplied_fields)
    records = data_dict.get('records')
    new_fields = []

    for num, field in enumerate(supplied_fields):
        # check to see if field definition is the same or and
        # extension of current fields
        if num < len(current_fields):
            if field['id'] != current_fields[num]['id']:
                raise ValidationError({
                    'fields': [(u'Supplied field "{0}" not '
                                u'present or in wrong order').format(
                        field['id'])]
                })
            # no need to check type as field already defined.
            continue

        if 'type' not in field:
            if not records or field['id'] not in records[0]:
                raise ValidationError({
                    'fields': [u'"{0}" type not guessable'.format(field['id'])]
                })
            field['type'] = _guess_type(records[0][field['id']])
        new_fields.append(field)

    if records:
        # check record for sanity as they have not been
        # checked during validation
        if not isinstance(records, list):
            raise ValidationError({
                'records': ['Records has to be a list of dicts']
            })
        if not isinstance(records[0], dict):
            raise ValidationError({
                'records': ['The first row is not a json object']
            })
        supplied_field_ids = records[0].keys()
        for field_id in supplied_field_ids:
            if field_id not in field_ids:
                new_fields.append({
                    'id': field_id,
                    'type': _guess_type(records[0][field_id])
                })

    alter_sql = []
    for f in new_fields:
        alter_sql.append(u'ALTER TABLE {0} ADD {1} {2};'.format(
            datastore_helpers.identifier(data_dict['resource_id']),
            datastore_helpers.identifier(f['id']),
            f['type']))

    for f in supplied_fields:
        if u'info' in f:
            info = f.get(u'info')
            if isinstance(info, dict):
                info_sql = datastore_helpers.literal_string(
                    json.dumps(info, ensure_ascii=False))
            else:
                info_sql = 'NULL'
            alter_sql.append(u'COMMENT ON COLUMN {0}.{1} is {2}'.format(
                datastore_helpers.identifier(data_dict['resource_id']),
                datastore_helpers.identifier(f['id']),
                info_sql))

    if alter_sql:
        context['connection'].execute(
            u';'.join(alter_sql).replace(u'%', u'%%'))


def insert_data(context, data_dict):
    """

    :raises InvalidDataError: if there is an invalid value in the given data

    """
    data_dict['method'] = _INSERT
    result = upsert_data(context, data_dict)
    return result


def upsert_data(context, data_dict):
    '''insert all data from records'''
    if not data_dict.get('records'):
        return

    method = data_dict.get('method', _UPSERT)

    fields = _get_fields(context, data_dict)
    field_names = _pluck('id', fields)
    records = data_dict['records']
    sql_columns = ", ".join(['"%s"' % name.replace(
        '%', '%%') for name in field_names] + ['"_full_text"'])

    if method == _INSERT:
        rows = []
        for num, record in enumerate(records):
            _validate_record(record, num, field_names)

            row = []
            for field in fields:
                value = record.get(field['id'])
                if value and field['type'].lower() == 'nested':
                    # a tuple with an empty second value
                    value = (json.dumps(value), '')
                row.append(value)
            row.append(_to_full_text(fields, record))
            rows.append(row)

        sql_string = u'''INSERT INTO "{res_id}" ({columns})
            VALUES ({values}, to_tsvector(%s));'''.format(
            res_id=data_dict['resource_id'],
            columns=sql_columns,
            values=', '.join(['%s' for field in field_names])
        )

        try:
            context['connection'].execute(sql_string, rows)
        except sqlalchemy.exc.DataError as err:
            raise InvalidDataError(
                toolkit._("The data was invalid (for example: a numeric value "
                          "is out of range or was inserted into a text field)."
                          ))
        except sqlalchemy.exc.DatabaseError as err:
            raise ValidationError(
                {u'records': [_programming_error_summary(err)]})

    elif method in [_UPDATE, _UPSERT]:
        unique_keys = _get_unique_key(context, data_dict)
        if len(unique_keys) < 1:
            raise ValidationError({
                'table': [u'table does not have a unique key defined']
            })

        for num, record in enumerate(records):
            # all key columns have to be defined
            missing_fields = [field for field in unique_keys
                              if field not in record]
            if missing_fields:
                raise ValidationError({
                    'key': [u'''fields "{fields}" are missing
                        but needed as key'''.format(
                            fields=', '.join(missing_fields))]
                })

            for field in fields:
                value = record.get(field['id'])
                if value is not None and field['type'].lower() == 'nested':
                    # a tuple with an empty second value
                    record[field['id']] = (json.dumps(value), '')

            non_existing_filed_names = [field for field in record
                                        if field not in field_names]
            if non_existing_filed_names:
                raise ValidationError({
                    'fields': [u'fields "{0}" do not exist'.format(
                        ', '.join(non_existing_filed_names))]
                })

            unique_values = [record[key] for key in unique_keys]

            used_fields = [field for field in fields
                           if field['id'] in record]

            used_field_names = _pluck('id', used_fields)

            used_values = [record[field] for field in used_field_names]

            full_text = _to_full_text(fields, record)

            if method == _UPDATE:
                sql_string = u'''
                    UPDATE "{res_id}"
                    SET ({columns}, "_full_text") = ({values}, to_tsvector(%s))
                    WHERE ({primary_key}) = ({primary_value});
                '''.format(
                    res_id=data_dict['resource_id'],
                    columns=u', '.join(
                        [u'"{0}"'.format(field)
                         for field in used_field_names]),
                    values=u', '.join(
                        ['%s' for _ in used_field_names]),
                    primary_key=u','.join(
                        [u'"{0}"'.format(part) for part in unique_keys]),
                    primary_value=u','.join(["%s"] * len(unique_keys))
                )
                try:
                    results = context['connection'].execute(
                        sql_string, used_values + [full_text] + unique_values)
                except sqlalchemy.exc.DatabaseError as err:
                    raise ValidationError({
                        u'records': [_programming_error_summary(err)],
                        u'_records_row': num})

                # validate that exactly one row has been updated
                if results.rowcount != 1:
                    raise ValidationError({
                        'key': [u'key "{0}" not found'.format(unique_values)]
                    })

            elif method == _UPSERT:
                sql_string = u'''
                    UPDATE "{res_id}"
                    SET ({columns}, "_full_text") = ({values}, to_tsvector(%s))
                    WHERE ({primary_key}) = ({primary_value});
                    INSERT INTO "{res_id}" ({columns}, "_full_text")
                           SELECT {values}, to_tsvector(%s)
                           WHERE NOT EXISTS (SELECT 1 FROM "{res_id}"
                                    WHERE ({primary_key}) = ({primary_value}));
                '''.format(
                    res_id=data_dict['resource_id'],
                    columns=u', '.join([u'"{0}"'.format(field)
                                        for field in used_field_names]),
                    values=u', '.join(['%s::nested'
                                       if field['type'] == 'nested' else '%s'
                                       for field in used_fields]),
                    primary_key=u','.join([u'"{0}"'.format(part)
                                           for part in unique_keys]),
                    primary_value=u','.join(["%s"] * len(unique_keys))
                )
                try:
                    context['connection'].execute(
                        sql_string,
                        (used_values + [full_text] + unique_values) * 2)
                except sqlalchemy.exc.DatabaseError as err:
                    raise ValidationError({
                        u'records': [_programming_error_summary(err)],
                        u'_records_row': num})


def _get_unique_key(context, data_dict):
    sql_get_unique_key = '''
    SELECT
        a.attname AS column_names
    FROM
        pg_class t,
        pg_index idx,
        pg_attribute a
    WHERE
        t.oid = idx.indrelid
        AND a.attrelid = t.oid
        AND a.attnum = ANY(idx.indkey)
        AND t.relkind = 'r'
        AND idx.indisunique = true
        AND idx.indisprimary = false
        AND t.relname = %s
    '''
    key_parts = context['connection'].execute(sql_get_unique_key,
                                              data_dict['resource_id'])
    return [x[0] for x in key_parts]


def _validate_record(record, num, field_names):
    # check record for sanity
    if not isinstance(record, dict):
        raise ValidationError({
            'records': [u'row "{0}" is not a json object'.format(num)]
        })
    # check for extra fields in data
    extra_keys = set(record.keys()) - set(field_names)

    if extra_keys:
        raise ValidationError({
            'records': [u'row "{0}" has extra keys "{1}"'.format(
                num + 1,
                ', '.join(list(extra_keys))
            )]
        })


def _to_full_text(fields, record):
    full_text = []
    ft_types = ['int8', 'int4', 'int2', 'float4', 'float8', 'date', 'time',
                'timetz', 'timestamp', 'numeric', 'text']
    for field in fields:
        value = record.get(field['id'])
        if not value:
            continue

        if field['type'].lower() in ft_types and unicode(value):
            full_text.append(unicode(value))
        else:
            full_text.extend(json_get_values(value))
    return ' '.join(set(full_text))


def _where(where_clauses_and_values):
    '''Return a SQL WHERE clause from list with clauses and values

    :param where_clauses_and_values: list of tuples with format
        (where_clause, param1, ...)
    :type where_clauses_and_values: list of tuples

    :returns: SQL WHERE string with placeholders for the parameters, and list
        of parameters
    :rtype: string
    '''
    where_clauses = []
    values = []

    for clause_and_values in where_clauses_and_values:
        where_clauses.append('(' + clause_and_values[0] + ')')
        values += clause_and_values[1:]

    where_clause = u' AND '.join(where_clauses)
    if where_clause:
        where_clause = u'WHERE ' + where_clause

    return where_clause, values


def _insert_links(data_dict, limit, offset):
    '''Adds link to the next/prev part (same limit, offset=offset+limit)
    and the resource page.'''
    data_dict['_links'] = {}

    # get the url from the request
    try:
        urlstring = toolkit.request.environ['CKAN_CURRENT_URL']
    except (KeyError, TypeError):
        return  # no links required for local actions

    # change the offset in the url
    parsed = list(urlparse.urlparse(urlstring))
    query = urllib2.unquote(parsed[4])

    arguments = dict(urlparse.parse_qsl(query))
    arguments_start = dict(arguments)
    arguments_prev = dict(arguments)
    arguments_next = dict(arguments)
    if 'offset' in arguments_start:
        arguments_start.pop('offset')
    arguments_next['offset'] = int(offset) + int(limit)
    arguments_prev['offset'] = int(offset) - int(limit)

    parsed_start = parsed[:]
    parsed_prev = parsed[:]
    parsed_next = parsed[:]
    parsed_start[4] = urllib.urlencode(arguments_start)
    parsed_next[4] = urllib.urlencode(arguments_next)
    parsed_prev[4] = urllib.urlencode(arguments_prev)

    # add the links to the data dict
    data_dict['_links']['start'] = urlparse.urlunparse(parsed_start)
    data_dict['_links']['next'] = urlparse.urlunparse(parsed_next)
    if int(offset) - int(limit) > 0:
        data_dict['_links']['prev'] = urlparse.urlunparse(parsed_prev)


def delete_data(context, data_dict):
    validate(context, data_dict)
    fields_types = _get_fields_types(context, data_dict)

    query_dict = {
        'where': []
    }

    for plugin in p.PluginImplementations(interfaces.IDatastore):
        query_dict = plugin.datastore_delete(context, data_dict,
                                             fields_types, query_dict)

    where_clause, where_values = _where(query_dict['where'])
    sql_string = u'DELETE FROM "{0}" {1}'.format(
        data_dict['resource_id'],
        where_clause
    )

    _execute_single_statement(context, sql_string, where_values)


def validate(context, data_dict):
    fields_types = _get_fields_types(context, data_dict)
    data_dict_copy = copy.deepcopy(data_dict)

    # TODO: Convert all attributes that can be a comma-separated string to
    # lists
    if 'fields' in data_dict_copy:
        fields = datastore_helpers.get_list(data_dict_copy['fields'])
        data_dict_copy['fields'] = fields
    if 'sort' in data_dict_copy:
        fields = datastore_helpers.get_list(data_dict_copy['sort'], False)
        data_dict_copy['sort'] = fields

    for plugin in p.PluginImplementations(interfaces.IDatastore):
        data_dict_copy = plugin.datastore_validate(context,
                                                   data_dict_copy,
                                                   fields_types)

    # Remove default elements in data_dict
    del data_dict_copy['resource_id']
    data_dict_copy.pop('id', None)
    data_dict_copy.pop('include_total', None)
    data_dict_copy.pop('records_format', None)

    for key, values in data_dict_copy.iteritems():
        if not values:
            continue
        if isinstance(values, basestring):
            value = values
        elif isinstance(values, (list, tuple)):
            value = values[0]
        elif isinstance(values, dict):
            value = values.keys()[0]
        else:
            value = values

        raise ValidationError({
            key: [u'invalid value "{0}"'.format(value)]
        })

    return True


def search_data(context, data_dict):
    validate(context, data_dict)
    fields_types = _get_fields_types(context, data_dict)

    query_dict = {
        'select': [],
        'sort': [],
        'where': []
    }

    for plugin in p.PluginImplementations(interfaces.IDatastore):
        query_dict = plugin.datastore_search(context, data_dict,
                                             fields_types, query_dict)

    where_clause, where_values = _where(query_dict['where'])

    # FIXME: Remove duplicates on select columns
    select_columns = ', '.join(query_dict['select']).replace('%', '%%')
    ts_query = query_dict['ts_query'].replace('%', '%%')
    resource_id = data_dict['resource_id'].replace('%', '%%')
    sort = query_dict['sort']
    limit = query_dict['limit']
    offset = query_dict['offset']

    if query_dict.get('distinct'):
        distinct = 'DISTINCT'
    else:
        distinct = ''

    if sort:
        sort_clause = 'ORDER BY %s' % (', '.join(sort)).replace('%', '%%')
    else:
        sort_clause = ''

    records_format = data_dict['records_format']
    if records_format == u'objects':
        sql_fmt = u'''
            SELECT array_to_json(array_agg(j))::text FROM (
                SELECT {distinct} {select}
                FROM "{resource}" {ts_query}
                {where} {sort} LIMIT {limit} OFFSET {offset}
            ) AS j'''
    elif records_format == u'lists':
        select_columns = u" || ',' || ".join(
            s for s in query_dict['select']
            ).replace('%', '%%')
        sql_fmt = u'''
            SELECT '[' || array_to_string(array_agg(j.v), ',') || ']' FROM (
                SELECT '[' || {select} || ']' v
                FROM (
                    SELECT {distinct} * FROM "{resource}" {ts_query}
                    {where} {sort} LIMIT {limit} OFFSET {offset}) as z
            ) AS j'''
    elif records_format == u'csv':
        sql_fmt = u'''
            COPY (
                SELECT {distinct} {select}
                FROM "{resource}" {ts_query}
                {where} {sort} LIMIT {limit} OFFSET {offset}
            ) TO STDOUT csv DELIMITER ',' '''
    elif records_format == u'tsv':
        sql_fmt = u'''
            COPY (
                SELECT {distinct} {select}
                FROM "{resource}" {ts_query}
                {where} {sort} LIMIT {limit} OFFSET {offset}
            ) TO STDOUT csv DELIMITER '\t' '''

    sql_string = sql_fmt.format(
        distinct=distinct,
        select=select_columns,
        resource=resource_id,
        ts_query=ts_query,
        where=where_clause,
        sort=sort_clause,
        limit=limit,
        offset=offset)

    if records_format == u'csv' or records_format == u'tsv':
        buf = StringIO()
        _execute_single_statement_copy_to(
            context, sql_string, where_values, buf)
        records = buf.getvalue()
    else:
        v = list(_execute_single_statement(
                context, sql_string, where_values))[0][0]
        if v is None:
            records = []
        else:
            records = LazyJSONObject(v)
    data_dict['records'] = records

    field_info = _get_field_info(
        context['connection'], data_dict['resource_id'])
    result_fields = []
    for field_id, field_type in fields_types.iteritems():
        f = {u'id': field_id, u'type': field_type}
        if field_id in field_info:
            f['info'] = field_info[f['id']]
        result_fields.append(f)
    data_dict['fields'] = result_fields
    _unrename_json_field(data_dict)

    _insert_links(data_dict, limit, offset)

    if data_dict.get('include_total', True):
        count_sql_string = u'''SELECT {distinct} count(*)
            FROM "{resource}" {ts_query} {where};'''.format(
            distinct=distinct,
            resource=resource_id,
            ts_query=ts_query,
            where=where_clause)
        count_result = _execute_single_statement(
            context, count_sql_string, where_values)
        data_dict['total'] = count_result.fetchall()[0][0]

    return data_dict


def _execute_single_statement(context, sql_string, where_values):
    if not datastore_helpers.is_single_statement(sql_string):
        raise ValidationError({
            'query': ['Query is not a single statement.']
        })

    results = context['connection'].execute(sql_string, [where_values])

    return results


def _execute_single_statement_copy_to(context, sql_string, where_values, buf):
    if not datastore_helpers.is_single_statement(sql_string):
        raise ValidationError({
            'query': ['Query is not a single statement.']
        })

    cursor = context['connection'].connection.cursor()
    cursor.copy_expert(cursor.mogrify(sql_string, where_values), buf)
    cursor.close()


def format_results(context, results, data_dict):
    result_fields = []
    for field in results.cursor.description:
        result_fields.append({
            'id': field[0].decode('utf-8'),
            'type': _get_type(context, field[1])
        })

    records = []
    for row in results:
        converted_row = {}
        for field in result_fields:
            converted_row[field['id']] = convert(row[field['id']],
                                                 field['type'])
        records.append(converted_row)
    data_dict['records'] = records
    data_dict['fields'] = result_fields

    return _unrename_json_field(data_dict)


def create(context, data_dict):
    '''
    The first row will be used to guess types not in the fields and the
    guessed types will be added to the headers permanently.
    Consecutive rows have to conform to the field definitions.

    rows can be empty so that you can just set the fields.

    fields are optional but needed if you want to do type hinting or
    add extra information for certain columns or to explicitly
    define ordering.

    eg: [{"id": "dob", "type": "timestamp"},
         {"id": "name", "type": "text"}]

    A header items values can not be changed after it has been defined
    nor can the ordering of them be changed. They can be extended though.

    Any error results in total failure! For now pass back the actual error.
    Should be transactional.

    :raises InvalidDataError: if there is an invalid value in the given data

    '''
    engine = get_write_engine()
    context['connection'] = engine.connect()
    timeout = context.get('query_timeout', _TIMEOUT)
    _cache_types(context)

    _rename_json_field(data_dict)

    trans = context['connection'].begin()
    try:
        # check if table already existes
        context['connection'].execute(
            u'SET LOCAL statement_timeout TO {0}'.format(timeout))
        result = context['connection'].execute(
            u'SELECT * FROM pg_tables WHERE tablename = %s',
            data_dict['resource_id']
        ).fetchone()
        if not result:
            create_table(context, data_dict)
        else:
            alter_table(context, data_dict)
        if 'triggers' in data_dict:
            _create_triggers(
                context['connection'],
                data_dict['resource_id'],
                data_dict['triggers'])
        insert_data(context, data_dict)
        create_indexes(context, data_dict)
        create_alias(context, data_dict)
        if data_dict.get('private'):
            _change_privilege(context, data_dict, 'REVOKE')
        trans.commit()
        return _unrename_json_field(data_dict)
    except IntegrityError, e:
        if e.orig.pgcode == _PG_ERR_CODE['unique_violation']:
            raise ValidationError({
                'constraints': ['Cannot insert records or create index because'
                                ' of uniqueness constraint'],
                'info': {
                    'orig': str(e.orig),
                    'pgcode': e.orig.pgcode
                }
            })
        raise
    except DataError, e:
        raise ValidationError({
            'data': e.message,
            'info': {
                'orig': [str(e.orig)]
            }})
    except DBAPIError, e:
        if e.orig.pgcode == _PG_ERR_CODE['query_canceled']:
            raise ValidationError({
                'query': ['Query took too long']
            })
        raise
    except Exception, e:
        trans.rollback()
        raise
    finally:
        context['connection'].close()


def _create_triggers(connection, resource_id, triggers):
    u'''
    Delete existing triggers on table then create triggers

    Currently our schema requires "before insert or update"
    triggers run on each row, so we're not reading "when"
    or "for_each" parameters from triggers list.
    '''
    existing = connection.execute(
        u'SELECT tgname FROM pg_trigger WHERE tgrelid = %s::regclass',
        resource_id)
    sql_list = (
        [u'DROP TRIGGER {name} ON {table}'.format(
                name=datastore_helpers.identifier(r[0]),
                table=datastore_helpers.identifier(resource_id))
            for r in existing] +
        [u'''CREATE TRIGGER {name}
            BEFORE INSERT OR UPDATE ON {table}
            FOR EACH ROW EXECUTE PROCEDURE {function}()'''.format(
                # 1000 triggers per table should be plenty
                name=datastore_helpers.identifier(u't%03d' % i),
                table=datastore_helpers.identifier(resource_id),
                function=datastore_helpers.identifier(t['function']))
            for i, t in enumerate(triggers)])
    try:
        if sql_list:
            connection.execute(u';\n'.join(sql_list))
    except ProgrammingError as pe:
        raise ValidationError({u'triggers': [_programming_error_summary(pe)]})


def upsert(context, data_dict):
    '''
    This method combines upsert insert and update on the datastore. The method
    that will be used is defined in the mehtod variable.

    Any error results in total failure! For now pass back the actual error.
    Should be transactional.
    '''
    engine = get_write_engine()
    context['connection'] = engine.connect()
    timeout = context.get('query_timeout', _TIMEOUT)

    trans = context['connection'].begin()
    try:
        # check if table already existes
        context['connection'].execute(
            u'SET LOCAL statement_timeout TO {0}'.format(timeout))
        upsert_data(context, data_dict)
        trans.commit()
        return _unrename_json_field(data_dict)
    except IntegrityError, e:
        if e.orig.pgcode == _PG_ERR_CODE['unique_violation']:
            raise ValidationError({
                'constraints': ['Cannot insert records or create index because'
                                ' of uniqueness constraint'],
                'info': {
                    'orig': str(e.orig),
                    'pgcode': e.orig.pgcode
                }
            })
        raise
    except DataError, e:
        raise ValidationError({
            'data': e.message,
            'info': {
                'orig': [str(e.orig)]
            }})
    except DBAPIError, e:
        if e.orig.pgcode == _PG_ERR_CODE['query_canceled']:
            raise ValidationError({
                'query': ['Query took too long']
            })
        raise
    except Exception, e:
        trans.rollback()
        raise
    finally:
        context['connection'].close()


def delete(context, data_dict):
    engine = get_write_engine()
    context['connection'] = engine.connect()
    _cache_types(context)

    trans = context['connection'].begin()
    try:
        # check if table exists
        if 'filters' not in data_dict:
            context['connection'].execute(
                u'DROP TABLE "{0}" CASCADE'.format(data_dict['resource_id'])
            )
        else:
            delete_data(context, data_dict)

        trans.commit()
        return _unrename_json_field(data_dict)
    except Exception:
        trans.rollback()
        raise
    finally:
        context['connection'].close()


def search(context, data_dict):
    engine = get_read_engine()
    context['connection'] = engine.connect()
    timeout = context.get('query_timeout', _TIMEOUT)
    _cache_types(context)

    try:
        context['connection'].execute(
            u'SET LOCAL statement_timeout TO {0}'.format(timeout))
        return search_data(context, data_dict)
    except DBAPIError, e:
        if e.orig.pgcode == _PG_ERR_CODE['query_canceled']:
            raise ValidationError({
                'query': ['Search took too long']
            })
        raise ValidationError({
            'query': ['Invalid query'],
            'info': {
                'statement': [e.statement],
                'params': [e.params],
                'orig': [str(e.orig)]
            }
        })
    finally:
        context['connection'].close()


def search_sql(context, data_dict):
    engine = get_read_engine()
    context['connection'] = engine.connect()
    timeout = context.get('query_timeout', _TIMEOUT)
    _cache_types(context)

    sql = data_dict['sql'].replace('%', '%%')

    try:

        context['connection'].execute(
            u'SET LOCAL statement_timeout TO {0}'.format(timeout))

        table_names = datastore_helpers.get_table_names_from_sql(context, sql)
        log.debug('Tables involved in input SQL: {0!r}'.format(table_names))

        system_tables = [t for t in table_names if t.startswith('pg_')]
        if len(system_tables):
            raise toolkit.NotAuthorized({
                'permissions': ['Not authorized to access system tables']
            })

        results = context['connection'].execute(sql)

        return format_results(context, results, data_dict)

    except ProgrammingError, e:
        if e.orig.pgcode == _PG_ERR_CODE['permission_denied']:
            raise toolkit.NotAuthorized({
                'permissions': ['Not authorized to read resource.']
            })

        def _remove_explain(msg):
            return (msg.replace('EXPLAIN (FORMAT JSON) ', '')
                       .replace('EXPLAIN ', ''))

        raise ValidationError({
            'query': [_remove_explain(str(e))],
            'info': {
                'statement': [_remove_explain(e.statement)],
                'params': [e.params],
                'orig': [_remove_explain(str(e.orig))]
            }
        })
    except DBAPIError, e:
        if e.orig.pgcode == _PG_ERR_CODE['query_canceled']:
            raise ValidationError({
                'query': ['Query took too long']
            })
        raise
    finally:
        context['connection'].close()


def _get_read_only_user(data_dict):
    parsed = cli.parse_db_config('ckan.datastore.read_url')
    return parsed['db_user']


def _change_privilege(context, data_dict, what):
    ''' We need a transaction for this code to work '''
    read_only_user = _get_read_only_user(data_dict)
    if what == 'REVOKE':
        sql = u'REVOKE SELECT ON TABLE "{0}" FROM "{1}"'.format(
            data_dict['resource_id'],
            read_only_user)
    elif what == 'GRANT':
        sql = u'GRANT SELECT ON TABLE "{0}" TO "{1}"'.format(
            data_dict['resource_id'],
            read_only_user)
    else:
        raise ValidationError({
            'privileges': [
                u'Can only GRANT or REVOKE but not {0}'.format(what)
            ]
        })
    try:
        context['connection'].execute(sql)
    except ProgrammingError, e:
        log.critical("Error making resource private. {0!r}".format(e.message))
        raise ValidationError({
            'privileges': [
                u'cannot make "{resource_id}" private'.format(**data_dict)
            ],
            'info': {
                'orig': str(e.orig),
                'pgcode': e.orig.pgcode
            }
        })


def make_private(context, data_dict):
    log.info('Making resource {resource_id!r} private'.format(**data_dict))
    engine = get_write_engine()
    context['connection'] = engine.connect()
    trans = context['connection'].begin()
    try:
        _change_privilege(context, data_dict, 'REVOKE')
        trans.commit()
    finally:
        context['connection'].close()


def make_public(context, data_dict):
    log.info('Making resource {resource_id!r} public'.format(**data_dict))
    engine = get_write_engine()
    context['connection'] = engine.connect()
    trans = context['connection'].begin()
    try:
        _change_privilege(context, data_dict, 'GRANT')
        trans.commit()
    finally:
        context['connection'].close()


def get_all_resources_ids_in_datastore():
<<<<<<< HEAD
    read_url = config.get('ckan.datastore.read_url')
    write_url = config.get('ckan.datastore.write_url')
    resources_sql = sqlalchemy.text(u'''SELECT name FROM "_table_metadata"
                                        WHERE alias_of IS NULL''')
    query = get_read_engine().execute(resources_sql)
    return [q[0] for q in query.fetchall()]
=======
    resources_sql = sqlalchemy.text(u'''SELECT name FROM "_table_metadata"
                                        WHERE alias_of IS NULL''')
    query = get_read_engine().execute(resources_sql)
    return [q[0] for q in query.fetchall()]


def create_function(name, arguments, rettype, definition, or_replace):
    sql = u'''
        CREATE {or_replace} FUNCTION
            {name}({args}) RETURNS {rettype} AS {definition}
            LANGUAGE plpgsql;'''.format(
        or_replace=u'OR REPLACE' if or_replace else u'',
        name=datastore_helpers.identifier(name),
        args=u', '.join(
            u'{argname} {argtype}'.format(
                argname=datastore_helpers.identifier(a['argname']),
                argtype=datastore_helpers.identifier(a['argtype']))
            for a in arguments),
        rettype=datastore_helpers.identifier(rettype),
        definition=datastore_helpers.literal_string(definition))

    try:
        _write_engine_execute(sql)
    except ProgrammingError as pe:
        key = (
            u'name' if pe.args[0].startswith('(ProgrammingError) function')
            else u'definition')
        raise ValidationError({key: [_programming_error_summary(pe)]})


def drop_function(name, if_exists):
    sql = u'''
        DROP FUNCTION {if_exists} {name}();
        '''.format(
        if_exists=u'IF EXISTS' if if_exists else u'',
        name=datastore_helpers.identifier(name))

    try:
        _write_engine_execute(sql)
    except ProgrammingError as pe:
        raise ValidationError({u'name': [_programming_error_summary(pe)]})


def _write_engine_execute(sql):
    connection = get_write_engine().connect()
    # No special meaning for '%' in sql parameter:
    connection = connection.execution_options(no_parameters=True)
    trans = connection.begin()
    try:
        connection.execute(sql)
        trans.commit()
    except Exception:
        trans.rollback()
        raise
    finally:
        connection.close()


def _programming_error_summary(pe):
    u'''
    return the text description of a sqlalchemy DatabaseError
    without the actual SQL included, for raising as a
    ValidationError to send back to API users
    '''
    # first line only, after the '(ProgrammingError)' text
    message = pe.args[0].split('\n')[0].decode('utf8')
    return message.split(u') ', 1)[-1]
>>>>>>> 784a6e17
<|MERGE_RESOLUTION|>--- conflicted
+++ resolved
@@ -1508,14 +1508,6 @@
 
 
 def get_all_resources_ids_in_datastore():
-<<<<<<< HEAD
-    read_url = config.get('ckan.datastore.read_url')
-    write_url = config.get('ckan.datastore.write_url')
-    resources_sql = sqlalchemy.text(u'''SELECT name FROM "_table_metadata"
-                                        WHERE alias_of IS NULL''')
-    query = get_read_engine().execute(resources_sql)
-    return [q[0] for q in query.fetchall()]
-=======
     resources_sql = sqlalchemy.text(u'''SELECT name FROM "_table_metadata"
                                         WHERE alias_of IS NULL''')
     query = get_read_engine().execute(resources_sql)
@@ -1582,5 +1574,4 @@
     '''
     # first line only, after the '(ProgrammingError)' text
     message = pe.args[0].split('\n')[0].decode('utf8')
-    return message.split(u') ', 1)[-1]
->>>>>>> 784a6e17
+    return message.split(u') ', 1)[-1]