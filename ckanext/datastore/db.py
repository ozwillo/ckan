--- conflicted
+++ resolved
@@ -370,7 +370,6 @@
             sql_alias_drop_string = u'DROP VIEW "{0}"'.format(alias)
             context['connection'].execute(sql_alias_drop_string)
 
-<<<<<<< HEAD
         try:
             for alias in aliases:
                 sql_alias_string = u'''CREATE VIEW "{alias}"
@@ -378,14 +377,6 @@
                     alias=alias,
                     main=data_dict['resource_id']
                 )
-=======
-        for alias in aliases:
-            sql_alias_string = u'''CREATE VIEW "{alias}"
-                AS SELECT * FROM "{main}"'''.format(
-                alias=alias,
-                main=data_dict['resource_id']
-            )
->>>>>>> ecf8b639
 
                 res_ids = _get_resources(context, alias)
                 if res_ids:
@@ -399,12 +390,7 @@
             if e.orig.pgcode in [_PG_ERR_CODE['duplicate_table'],
                                  _PG_ERR_CODE['duplicate_alias']]:
                 raise ValidationError({
-<<<<<<< HEAD
                     'alias': ['"{0}" already exists'.format(alias)]
-=======
-                    'alias': [(u'The alias "{0}" already exists.').format(
-                        alias)]
->>>>>>> ecf8b639
                 })
 
 
